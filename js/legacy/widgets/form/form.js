// Copyright (c) 2012 Web Notes Technologies Pvt Ltd (http://erpnext.com)
// 
// MIT License (MIT)
// 
// Permission is hereby granted, free of charge, to any person obtaining a 
// copy of this software and associated documentation files (the "Software"), 
// to deal in the Software without restriction, including without limitation 
// the rights to use, copy, modify, merge, publish, distribute, sublicense, 
// and/or sell copies of the Software, and to permit persons to whom the 
// Software is furnished to do so, subject to the following conditions:
// 
// The above copyright notice and this permission notice shall be included in 
// all copies or substantial portions of the Software.
// 
// THE SOFTWARE IS PROVIDED "AS IS", WITHOUT WARRANTY OF ANY KIND, EXPRESS OR IMPLIED, 
// INCLUDING BUT NOT LIMITED TO THE WARRANTIES OF MERCHANTABILITY, FITNESS FOR A 
// PARTICULAR PURPOSE AND NONINFRINGEMENT. IN NO EVENT SHALL THE AUTHORS OR COPYRIGHT 
// HOLDERS BE LIABLE FOR ANY CLAIM, DAMAGES OR OTHER LIABILITY, WHETHER IN AN ACTION OF 
// CONTRACT, TORT OR OTHERWISE, ARISING FROM, OUT OF OR IN CONNECTION WITH THE SOFTWARE 
// OR THE USE OR OTHER DEALINGS IN THE SOFTWARE.
// 

/* Form page structure

	+ this.parent (either FormContainer or Dialog)
 		+ this.wrapper
 			+ this.content
	 			+ this.saved_wrapper
				+ wn.PageLayout	(this.page_layout)
				+ this.wrapper
					+ this.wtab (table)
						+ this.main
							+ this.head
							+ this.body
								+ this.layout
								+ this.footer
						+ this.sidebar
				+ this.print_wrapper
					+ this.head
*/

wn.provide('_f');

_f.frms = {};

_f.Frm = function(doctype, parent, in_form) {
	this.docname = '';
	this.doctype = doctype;
	this.display = 0;
		
	var me = this;
	this.is_editable = {};
	this.opendocs = {};
	this.sections = [];
	this.grids = [];
	this.cscript = {};
	this.pformat = {};
	this.fetch_dict = {};
	this.parent = parent;
	this.tinymce_id_list = [];
	
	this.setup_meta(doctype);
	
	// show in form instead of in dialog, when called using url (router.js)
	this.in_form = in_form ? true : false;
	
	// notify on rename
	var me = this;
	$(document).bind('rename', function(event, dt, old_name, new_name) {
		//console.log(arguments)
		if(dt==me.doctype)
			me.rename_notify(dt, old_name, new_name)
	});
}

// ======================================================================================

_f.Frm.prototype.check_doctype_conflict = function(docname) {
	var me = this;
	if(this.doctype=='DocType' && docname=='DocType') {
		msgprint('Allowing DocType, DocType. Be careful!')
	} else if(this.doctype=='DocType') {
		if(wn.views.formview[docname]) {
			msgprint("Cannot open DocType when its instance is open")
			throw 'doctype open conflict'
		}
	} else {
		if(wn.views.formview.DocType && wn.views.formview.DocType.frm.opendocs[this.doctype]) {
			msgprint("Cannot open instance when its DocType is open")
			throw 'doctype open conflict'
		}		
	}
}

_f.Frm.prototype.setup = function() {

	var me = this;
	this.fields = [];
	this.fields_dict = {};

	// wrapper
	this.wrapper = this.parent;
	
	// create area for print fomrat
	this.setup_print_layout();

	// thank you goes here (in case of Guest, don't refresh, just say thank you!)
	this.saved_wrapper = $a(this.wrapper, 'div');
	
	// 2 column layout
	this.setup_std_layout();

	// client script must be called after "setup" - there are no fields_dict attached to the frm otherwise
	this.setup_client_script();
	
	this.setup_done = true;
}

// ======================================================================================

_f.Frm.prototype.setup_print_layout = function() {
	this.print_wrapper = $a(this.wrapper, 'div');
	this.print_head = $a(this.print_wrapper, 'div');
	this.print_body = $a(this.print_wrapper,'div', 'layout_wrapper', {
		padding:'23px',
		minHeight: '800px'
	});
	
	var t= make_table(this.print_head, 1 ,2, '100%', [], {padding: '6px'});
	this.view_btn_wrapper = $a($td(t,0,0) , 'span', 'green_buttons');
	this.view_btn = $btn(this.view_btn_wrapper, 'View Details', function() { cur_frm.edit_doc() }, 
		{marginRight:'4px'}, 'green');

	this.print_btn = $btn($td(t,0,0), 'Print', function() { cur_frm.print_doc() });

	$y($td(t,0,1), {textAlign: 'right'});
	this.print_close_btn = $btn($td(t,0,1), 'Close', function() { window.history.back(); });
}


_f.Frm.prototype.onhide = function() { if(_f.cur_grid_cell) _f.cur_grid_cell.grid.cell_deselect(); }

// ======================================================================================

_f.Frm.prototype.setup_std_layout = function() {
	this.page_layout = new wn.PageLayout({
		parent: this.wrapper,
		main_width: (this.meta.in_dialog && !this.in_form) ? '100%' : '75%',
		sidebar_width: (this.meta.in_dialog && !this.in_form) ? '0%' : '25%'
	})	
			
	// only tray
	this.meta.section_style='Simple'; // always simple!
	
	// layout
	this.layout = new Layout(this.page_layout.body, '100%');
	
	// sidebar
	if(this.meta.in_dialog && !this.in_form) {
		// hide sidebar
		$(this.page_layout.wrapper).removeClass('layout-wrapper-background');
		$(this.page_layout.main).removeClass('layout-main-section');
		$(this.page_layout.sidebar_area).toggle(false);
	} else {
		// module link
		this.setup_sidebar();
	}
		
	// footer
	this.setup_footer();
	
		
	// header - no headers for tables and guests
	if(!(this.meta.istable || user=='Guest' || (this.meta.in_dialog && !this.in_form))) 
		this.frm_head = new _f.FrmHeader(this.page_layout.head, this);
		
	// bg colour
	if(this.meta.colour) 
		this.layout.wrapper.style.backgroundColor = '#'+this.meta.colour.split(':')[1];
	
	// create fields
	this.setup_fields_std();
}

_f.Frm.prototype.setup_print = function() { 
	var l = []
	this.default_format = 'Standard';
	for(var key in locals['Print Format']) {
		if(locals['Print Format'][key].doc_type == this.meta.name) {
			l.push(locals['Print Format'][key].name);
		}
	}

	// if default print format is given, use it
	if(this.meta.default_print_format)
		this.default_format = this.meta.default_print_format;

	l.push('Standard');
	this.print_sel = $a(null, 'select', '', {width:'160px'});
	add_sel_options(this.print_sel, l);
	this.print_sel.value = this.default_format;
}

_f.Frm.prototype.print_doc = function() {
	if(this.doc.docstatus==2)  {
		msgprint("Cannot Print Cancelled Documents.");
		return;
	}

	_p.show_dialog(); // multiple options
}

// email the form
_f.Frm.prototype.email_doc = function() {
	// make selector
	if(!_e.dialog) _e.make();
	
	_e.dialog.widgets['To'].value = '';
	
	if (cur_frm.doc && cur_frm.doc.contact_email) {
		_e.dialog.widgets['To'].value = cur_frm.doc.contact_email;
	}
	
	// set print selector
	sel = this.print_sel;
	var c = $td(_e.dialog.rows['Format'].tab,0,1);
	
	if(c.cur_sel) {
		c.removeChild(c.cur_sel);
		c.cur_sel = null;
	}
	c.appendChild(this.print_sel);
	c.cur_sel = this.print_sel;

	// hide / show attachments
	_e.dialog.widgets['Send With Attachments'].checked = 0;
	if(cur_frm.doc.file_list) {
		$ds(_e.dialog.rows['Send With Attachments']);
	} else {
		$dh(_e.dialog.rows['Send With Attachments']);
	}

	_e.dialog.widgets['Subject'].value = get_doctype_label(this.meta.name) + ': ' + this.docname;
	_e.dialog.show();
}

// notify this form of renamed records
_f.Frm.prototype.rename_notify = function(dt, old, name) {	
	// from form
	if(this.meta.in_dialog && !this.in_form) 
		return;
	
	if(this.docname == old)
		this.docname = name;
	else
		return; // thats it, not for children!

	// editable
	this.is_editable[name] = this.is_editable[old];
	delete this.is_editable[old];

	// cleanup
	if(this && this.opendocs[old]) {
		// local doctype copy
		local_dt[dt][name] = local_dt[dt][old];
		local_dt[dt][old] = null;
	}

	delete this.opendocs[old];
	this.opendocs[name] = true;
	
	wn.re_route[window.location.hash] = '#Form/' + encodeURIComponent(this.doctype) + '/' + encodeURIComponent(name);
	wn.set_route('Form', this.doctype, name);
}

// SETUP

_f.Frm.prototype.setup_meta = function(doctype) {
	this.meta = get_local('DocType',this.doctype);
	this.perm = get_perm(this.doctype); // for create
	if(this.meta.istable) { this.meta.in_dialog = 1 }
	this.setup_print();
}



_f.Frm.prototype.setup_sidebar = function() {
	this.sidebar = new wn.widgets.form.sidebar.Sidebar(this);
}


_f.Frm.prototype.setup_footer = function() {
	var me = this;
	
	// footer toolbar
	var f = this.page_layout.footer;

	// save buttom
	f.save_area = $a(this.page_layout.footer,'div','',{display:'none', marginTop:'11px'});
	f.help_area = $a(this.page_layout.footer,'div');

	var b = $btn(f.save_area, 'Save',
		function() { cur_frm.save('Save'); },{marginLeft:'0px'},'green');
	
	// show / hide save
	f.show_save = function() {
		$ds(me.page_layout.footer.save_area);
	}

	f.hide_save = function() {
		$dh(me.page_layout.footer.save_area);
	}
}

_f.Frm.prototype.set_intro = function(txt) {
	if(!this.intro_area) {
		this.intro_area = $('<div class="help-box form-intro-area">')
			.insertBefore(this.page_layout.body.firstChild);
	}
	if(txt) {
<<<<<<< HEAD
		this.intro_area.html(txt);		
=======
		if(txt.search(/<p>/)==-1) txt = '<p>' + txt + '</p>';
		this.intro_area.html(txt);
>>>>>>> a9450498
	} else {
		this.intro_area.remove();
		this.intro_area = null;
	}
<<<<<<< HEAD
	
}
=======
}

_f.Frm.prototype.set_footnote = function(txt) {
	if(!this.footnote_area) {
		this.footnote_area = $('<div class="help-box form-intro-area">')
			.insertAfter(this.page_layout.body.lastChild);
	}
	if(txt) {
		if(txt.search(/<p>/)==-1) txt = '<p>' + txt + '</p>';
		this.footnote_area.html(txt);
	} else {
		this.footnote_area.remove();
		this.footnote_area = null;
	}
}

>>>>>>> a9450498

_f.Frm.prototype.setup_fields_std = function() {
	var fl = wn.meta.docfield_list[this.doctype]; 

	fl.sort(function(a,b) { return a.idx - b.idx});

	if(fl[0]&&fl[0].fieldtype!="Section Break" || get_url_arg('embed')) {
		this.layout.addrow(); // default section break
		if(fl[0].fieldtype!="Column Break") {// without column too
			var c = this.layout.addcell();
			$y(c.wrapper, {padding: '8px'});			
		}
	}

	var sec;
	for(var i=0;i<fl.length;i++) {
		var f=fl[i];
				
		// if section break and next item 
		// is a section break then ignore
		if(f.fieldtype=='Section Break' && fl[i+1] && fl[i+1].fieldtype=='Section Break') 
			continue;
		
		var fn = f.fieldname?f.fieldname:f.label;
				
		var fld = make_field(f, this.doctype, this.layout.cur_cell, this);

		this.fields[this.fields.length] = fld;
		this.fields_dict[fn] = fld;

		if(sec && ['Section Break', 'Column Break'].indexOf(f.fieldtype)==-1) {
			fld.parent_section = sec;
			sec.fields.push(fld);			
		}
		
		if(f.fieldtype=='Section Break') {
			sec = fld;
			this.sections.push(fld);			
		}
		
		// default col-break after sec-break
		if((f.fieldtype=='Section Break')&&(fl[i+1])&&(fl[i+1].fieldtype!='Column Break')) {
			var c = this.layout.addcell();
			$y(c.wrapper, {padding: '8px'});			
		}
	}
}

// --------------------------------------------------------------------------------------
_f.Frm.prototype.add_custom_button = function(label, fn, icon) {
	this.frm_head.appframe.add_button(label, fn, icon);
}
_f.Frm.prototype.clear_custom_buttons = function() {
	this.frm_head.refresh_toolbar()
}

// --------------------------------------------------------------------------------------

_f.Frm.prototype.add_fetch = function(link_field, src_field, tar_field) {
	if(!this.fetch_dict[link_field]) {
		this.fetch_dict[link_field] = {'columns':[], 'fields':[]}
	}
	this.fetch_dict[link_field].columns.push(src_field);
	this.fetch_dict[link_field].fields.push(tar_field);
}

// --------------------------------------------------------------------------------------

_f.Frm.prototype.setup_client_script = function() {
	// setup client obj

	if(this.meta.client_script_core || this.meta.client_script || this.meta.__js) {
		this.runclientscript('setup', this.doctype, this.docname);
	}
}

// --------------------------------------------------------------------------------------

_f.Frm.prototype.refresh_print_layout = function() {
	$ds(this.print_wrapper);
	$dh(this.page_layout.wrapper);

	var me = this;
	var print_callback = function(print_html) {
		me.print_body.innerHTML = print_html;
	}
	
	// print head
	if(cur_frm.doc.select_print_heading)
		cur_frm.set_print_heading(cur_frm.doc.select_print_heading)
	
	if(user!='Guest') {
		$di(this.view_btn_wrapper);

		// archive
		if(cur_frm.doc.__archived) {
			$dh(this.view_btn_wrapper);
		}
	} else {
		$dh(this.view_btn_wrapper);		
		$dh(this.print_close_btn);		
	}

	// create print format here
	_p.build(this.default_format, print_callback, null, 1);
}



// --------------------------------------------------------------------------------------

_f.Frm.prototype.show_the_frm = function() {
	// show the dialog
	if(this.meta.in_dialog && !this.parent.dialog.display) {
		if(!this.meta.istable)
			this.parent.table_form = false;
		this.parent.dialog.show();
	}	
}

// --------------------------------------------------------------------------------------
_f.Frm.prototype.set_print_heading = function(txt) {
	this.pformat[cur_frm.docname] = txt;
}

// --------------------------------------------------------------------------------------

_f.Frm.prototype.defocus_rest = function() {
	// deselect others
	if(_f.cur_grid_cell) _f.cur_grid_cell.grid.cell_deselect();
}

// -------- Permissions -------
// Returns global permissions, at all levels
// ======================================================================================

_f.Frm.prototype.get_doc_perms = function() {
	var p = [0,0,0,0,0,0];
	for(var i=0; i<this.perm.length; i++) {
		if(this.perm[i]) {
			if(this.perm[i][READ]) p[READ] = 1;
			if(this.perm[i][WRITE]) p[WRITE] = 1;
			if(this.perm[i][SUBMIT]) p[SUBMIT] = 1;
			if(this.perm[i][CANCEL]) p[CANCEL] = 1;
			if(this.perm[i][AMEND]) p[AMEND] = 1;
		}
	}
	return p;
}

// refresh
// ======================================================================================
_f.Frm.prototype.refresh_header = function() {
	// set title
	// main title
	if(!this.meta.in_dialog || this.in_form) {
		set_title(this.meta.issingle ? this.doctype : this.docname);
	}	
	
	// form title
	//this.page_layout.main_head.innerHTML = '<h2>'+this.docname+'</h2>';

	// show / hide buttons
	if(this.frm_head)this.frm_head.refresh();
	
	// add to recent
	if(wn.ui.toolbar.recent) 
		wn.ui.toolbar.recent.add(this.doctype, this.docname, 1);	
}

// --------------------------------------------------------------------------------------

_f.Frm.prototype.check_doc_perm = function() {
	// get perm
	var dt = this.parent_doctype?this.parent_doctype : this.doctype;
	var dn = this.parent_docname?this.parent_docname : this.docname;
	this.perm = get_perm(dt, dn);
	this.orig_perm = get_perm(dt, dn, 1);
				  
	if(!this.perm[0][READ]) { 
		if(user=='Guest') {
			// allow temp access? via encryted akey
			if(_f.temp_access[dt] && _f.temp_access[dt][dn]) {
				this.perm = [[1,0,0]]
				return 1;
			}
		}
		window.back();
		return 0;
	}
	return 1
}

// --------------------------------------------------------------------------------------

_f.Frm.prototype.refresh = function(docname) {
	// record switch
	if(docname) {
		if(this.docname != docname && (!this.meta.in_dialog || this.in_form) && !this.meta.istable) scroll(0, 0);
		this.docname = docname;
	}
	if(!this.meta.istable) {
		cur_frm = this;
		this.parent.cur_frm = this;
	}
			
	if(this.docname) { // document to show

		// check permissions
		if(!this.check_doc_perm()) return;

		// do setup
		if(!this.setup_done) this.setup();

		// set customized permissions for this record
		this.runclientscript('set_perm',this.doctype, this.docname);

		// set the doc
		this.doc = get_local(this.doctype, this.docname);	  
		
		// load the record for the first time, if not loaded (call 'onload')
		cur_frm.cscript.is_onload = false;
		if(!this.opendocs[this.docname]) { 
			cur_frm.cscript.is_onload = true;
			this.setnewdoc(this.docname); 
		}

		// editable
		if(this.doc.__islocal) 
			this.is_editable[this.docname] = 1; // new is editable

		this.editable = this.is_editable[this.docname];
		
		if(!this.doc.__archived && (this.editable || (!this.editable && this.meta.istable))) {
			// show form layout (with fields etc)
			// ----------------------------------
			if(this.print_wrapper) {
				$dh(this.print_wrapper);
				$ds(this.page_layout.wrapper);
			}

			// header
			if(!this.meta.istable) { 
				this.refresh_header();
				this.sidebar && this.sidebar.refresh();
			}
		
			// call trigger
	 		this.runclientscript('refresh');
			
			// trigger global trigger
			// to use this
			// $(docuemnt).bind('form_refresh', function() { })
			$(document).trigger('form_refresh');
						
			// fields
			this.refresh_fields();
			
			// dependent fields
			this.refresh_dependency();

			// footer
			this.refresh_footer();
			
			// layout
			if(this.layout) this.layout.show();

			// call onload post render for callbacks to be fired
			if(cur_frm.cscript.is_onload) {
				this.runclientscript('onload_post_render', this.doctype, this.docname);
			}
				
			// focus on first input
			
			if(this.doc.docstatus==0) {
				$(this.wrapper).find('.form-layout-row :input:first').focus();
			}
		
		} else {
			// show print layout
			// ----------------------------------
			this.refresh_header();
			if(this.print_wrapper) {
				this.refresh_print_layout();
			}
			this.runclientscript('edit_status_changed');
		}

		$(cur_frm.wrapper).trigger('render_complete');
	} 
}

// --------------------------------------------------------------------------------------

_f.Frm.prototype.refresh_footer = function() {
	var f = this.page_layout.footer;
	if(f.save_area) {
		if(this.editable && (!this.meta.in_dialog || this.in_form) 
			&& this.doc.docstatus==0 && !this.meta.istable && this.get_doc_perms()[WRITE]
			&& (this.fields && this.fields.length > 7)) {
			f.show_save();
		} else {
			f.hide_save();
		}
	}
}

_f.Frm.prototype.refresh_fields = function() {
	// refresh fields
	for(var i=0; i<this.fields.length; i++) {
		var f = this.fields[i];
		f.perm = this.perm;
		f.docname = this.docname;
		
		// if field is identifiable (not blank section or column break)
		// get the "customizable" parameters for this record
		var fn = f.df.fieldname || f.df.label;
		if(fn)
			f.df = get_field(this.doctype, fn, this.docname);
			
		if(f.df.fieldtype!='Section Break' && f.refresh) {
			f.refresh();			
		}
	}

	// refresh sections
	$.each(this.sections, function(i, f) {
		f.refresh(true);
	})

	// cleanup activities after refresh
	this.cleanup_refresh(this);
}


_f.Frm.prototype.cleanup_refresh = function() {
	var me = this;
	if(me.fields_dict['amended_from']) {
		if (me.doc.amended_from) {
			unhide_field('amended_from'); unhide_field('amendment_date');
		} else {
			hide_field('amended_from'); hide_field('amendment_date');
		}
	}

	if(me.fields_dict['trash_reason']) {
		if(me.doc.trash_reason && me.doc.docstatus == 2) {
			unhide_field('trash_reason');
		} else {
			hide_field('trash_reason');
		}
	}

	if(me.meta.autoname && me.meta.autoname.substr(0,6)=='field:' && !me.doc.__islocal) {
		var fn = me.meta.autoname.substr(6);
		cur_frm.toggle_fields(fn, false);
	}
}

// Resolve "depends_on" and show / hide accordingly

_f.Frm.prototype.refresh_dependency = function() {
	var me = this;
	var doc = locals[this.doctype][this.docname];

	// build dependants' dictionary	
	var dep_dict = {};
	var has_dep = false;
	
	for(fkey in me.fields) { 
		var f = me.fields[fkey];
		f.dependencies_clear = true;
		var guardian = f.df.depends_on;
		if(guardian) {
			if(!dep_dict[guardian])
				dep_dict[guardian] = [];
			dep_dict[guardian][dep_dict[guardian].length] = f;
			has_dep = true;
		}
	}
	if(!has_dep)return;


	// show / hide based on values
	for(var i=me.fields.length-1;i>=0;i--) { 
		var f = me.fields[i];
		f.guardian_has_value = true;
		if(f.df.depends_on) {
			
			// evaluate guardian
			var v = doc[f.df.depends_on];
			if(f.df.depends_on.substr(0,5)=='eval:') {
				f.guardian_has_value = eval(f.df.depends_on.substr(5));
			} else if(f.df.depends_on.substr(0,3)=='fn:') {
				f.guardian_has_value = me.runclientscript(f.df.depends_on.substr(3), me.doctype, me.docname);
			} else {
				if(v || (v==0 && !v.substr)) { 
					// guardian has value
				} else { 
					f.guardian_has_value = false;
				}
			}

			// show / hide
			if(f.guardian_has_value) {
				if(f.grid)f.grid.show(); else $ds(f.wrapper);		
			} else {
				if(f.grid)f.grid.hide(); else $dh(f.wrapper);		
			}
		}
	}
}

// setnewdoc is called when a record is loaded for the first time
// ======================================================================================

_f.Frm.prototype.setnewdoc = function(docname) {
	this.check_doctype_conflict(docname);

	// if loaded
	if(this.opendocs[docname]) { // already exists
		this.docname=docname;
		return;
	}

	//if(!this.meta)
	//	this.setup_meta();

	// make a copy of the doctype for client script settings
	// each record will have its own client script
	Meta.make_local_dt(this.doctype,docname);

	this.docname = docname;
	var me = this;
	
	var viewname = docname;
	if(this.meta.issingle) viewname = this.doctype;

	// Client Script
	this.runclientscript('onload', this.doctype, this.docname);
	
	this.is_editable[docname] = 1;
	if(this.meta.read_only_onload) this.is_editable[docname] = 0;
		
	this.opendocs[docname] = true;
}

_f.Frm.prototype.edit_doc = function() {
	// set fields
	this.is_editable[this.docname] = true;
	this.refresh();
}


_f.Frm.prototype.show_doc = function(dn) {
	this.refresh(dn);
}

// ======================================================================================
var validated; // bad design :(
_f.Frm.prototype.save = function(save_action, call_back) {
	//alert(save_action);
	if(!save_action) save_action = 'Save';
	var me = this;
	if(this.savingflag) {
		msgprint("Document is currently saving....");
		return; // already saving (do not double save)
	}

	if(save_action=='Submit') {
		locals[this.doctype][this.docname].submitted_on = dateutil.full_str();
		locals[this.doctype][this.docname].submitted_by = user;
	}
	
	if(save_action=='Trash') {
		var reason = prompt('Reason for trash (mandatory)', '');
		if(!strip(reason)) {
			msgprint('Reason is mandatory, not trashed');
			return;
		}
		locals[this.doctype][this.docname].trash_reason = reason;
	}

	// run validations
	if(save_action=='Cancel') {
		var reason = prompt('Reason for cancellation (mandatory)', '');
		if(!strip(reason)) {
			msgprint('Reason is mandatory, not cancelled');
			return;
		}
		locals[this.doctype][this.docname].cancel_reason = reason;
		locals[this.doctype][this.docname].cancelled_on = dateutil.full_str();
		locals[this.doctype][this.docname].cancelled_by = user;
	} else if(save_action=='Update') {
		// no validation for update
	} else { // no validation for cancellation
		validated = true;
		if(this.cscript.validate)
			this.runclientscript('validate');
	
		if(!validated) {
			this.savingflag = false;
			return 'Error';
		}
	}
 	
	
	var ret_fn = function(r) {
		me.savingflag = false;		
		if(!me.meta.istable && r) {
			me.refresh(r.docname);
		}

		if(call_back){
			call_back(r);
		}
	}

	var me = this;
	var ret_fn_err = function(r) {
		var doc = locals[me.doctype][me.docname];
		me.savingflag = false;
		ret_fn(r);
	}
	
	this.savingflag = true;
	if(this.docname && validated) {
		// scroll to top
		scroll(0, 0);
		
		return this.savedoc(save_action, ret_fn, ret_fn_err);
	}
}


_f.Frm.prototype.runscript = function(scriptname, callingfield, onrefresh) {
	var me = this;
	if(this.docname) {
		// make doc list
		var doclist = compress_doclist(make_doclist(this.doctype, this.docname));
		// send to run
		if(callingfield)
			$(callingfield.input).set_working();

		$c('runserverobj', {'docs':doclist, 'method':scriptname }, 
			function(r, rtxt) { 
				// run refresh
				if(onrefresh)
					onrefresh(r,rtxt);

				// fields
				me.refresh_fields();
				
				// dependent fields
				me.refresh_dependency();

				// enable button
				if(callingfield)
					$(callingfield.input).done_working();
			}
		);
	}
}


_f.Frm.prototype.runclientscript = function(caller, cdt, cdn) {
	var _dt = this.parent_doctype ? this.parent_doctype : this.doctype;
	var _dn = this.parent_docname ? this.parent_docname : this.docname;
	var doc = get_local(_dt, _dn);

	if(!cdt)cdt = this.doctype;
	if(!cdn)cdn = this.docname;

	var ret = null;
	try {
		if(this.cscript[caller])
			ret = this.cscript[caller](doc, cdt, cdn);
		// for product
		if(this.cscript['custom_'+caller])
			ret += this.cscript['custom_'+caller](doc, cdt, cdn);
	} catch(e) {
		console.log(e);
	}

	if(caller && caller.toLowerCase()=='setup') {

		var doctype = get_local('DocType', this.doctype);
		
		// js
		var cs = doctype.__js || (doctype.client_script_core + doctype.client_script);
		if(cs) {
			try {
				var tmp = eval(cs);
			} catch(e) {
				console.log(e);
			}
		}

		// css
		if(doctype.__css) set_style(doctype.__css)
		
		// ---Client String----
		if(doctype.client_string) { // split client string
			this.cstring = {};
			var elist = doctype.client_string.split('---');
			for(var i=1;i<elist.length;i=i+2) {
				this.cstring[strip(elist[i])] = elist[i+1];
			}
		}
	}
	return ret;
}

_f.Frm.prototype.copy_doc = function(onload, from_amend) {
	
	if(!this.perm[0][CREATE]) {
		msgprint('You are not allowed to create '+this.meta.name);
		return;
	}
	
	var dn = this.docname;
	// copy parent
	var newdoc = LocalDB.copy(this.doctype, dn, from_amend);

	// do not copy attachments
	if(this.meta.allow_attach && newdoc.file_list && !from_amend)
		newdoc.file_list = null;
	
	// copy chidren
	var dl = make_doclist(this.doctype, dn);

	// table fields dict - for no_copy check
	var tf_dict = {};

	for(var d in dl) {
		d1 = dl[d];
		
		// get tabel field
		if(!tf_dict[d1.parentfield]) {
			tf_dict[d1.parentfield] = get_field(d1.parenttype, d1.parentfield);
		}
		
		if(d1.parent==dn && cint(tf_dict[d1.parentfield].no_copy)!=1) {
			var ch = LocalDB.copy(d1.doctype, d1.name, from_amend);
			ch.parent = newdoc.name;
			ch.docstatus = 0;
			ch.owner = user;
			ch.creation = '';
			ch.modified_by = user;
			ch.modified = '';
		}
	}

	newdoc.__islocal = 1;
	newdoc.docstatus = 0;
	newdoc.owner = user;
	newdoc.creation = '';
	newdoc.modified_by = user;
	newdoc.modified = '';

	if(onload)onload(newdoc);

	loaddoc(newdoc.doctype, newdoc.name);
}

_f.Frm.prototype.reload_doc = function() {
	this.check_doctype_conflict(this.docname);

	var me = this;
	var ret_fn = function(r, rtxt) {
		// n tweets and last comment				
		me.runclientscript('setup', me.doctype, me.docname);
		me.refresh();
	}

	if(me.doc.__islocal) { 
		// reload only doctype
		$c('webnotes.widgets.form.load.getdoctype', {'doctype':me.doctype }, ret_fn, null, null, 'Refreshing ' + me.doctype + '...');
	} else {
		// reload doc and docytpe
		$c('webnotes.widgets.form.load.getdoc', {'name':me.docname, 'doctype':me.doctype, 'getdoctype':1, 'user':user}, ret_fn, null, null, 'Refreshing ' + me.docname + '...');
	}
}


_f.Frm.prototype.savedoc = function(save_action, onsave, onerr) {
	this.error_in_section = 0;
	save_doclist(this.doctype, this.docname, save_action, onsave, onerr);
}

_f.Frm.prototype.saveupdate = function() {
	this.save('Update');
}

_f.Frm.prototype.savesubmit = function() {
	var answer = confirm("Permanently Submit "+this.docname+"?");
	var me = this;
	if(answer) {
		this.save('Submit', function(r) {
			if(!r.exc && me.cscript.on_submit) {
				me.runclientscript('on_submit', me.doctype, me.docname);
			}
		});
	}
}

_f.Frm.prototype.savecancel = function() {
	var answer = confirm("Permanently Cancel "+this.docname+"?");
	if(answer) this.save('Cancel');
}

// delete the record
_f.Frm.prototype.savetrash = function() {
	var me = this;
	var answer = confirm("Permanently Delete "+this.docname+"? This action cannot be reversed");
	if(answer) {
		$c('webnotes.model.delete_doc', {dt:this.doctype, dn:this.docname}, function(r,rt) {
			if(r.message=='okay') {
				// delete from locals
				LocalDB.delete_doc(me.doctype, me.docname);
				
				// delete from recent
				if(wn.ui.toolbar.recent) wn.ui.toolbar.recent.remove(me.doctype, me.docname);
				
				// "close"
				window.history.back();
			}
		})
	} 
}

_f.Frm.prototype.amend_doc = function() {
	if(!this.fields_dict['amended_from']) {
		alert('"amended_from" field must be present to do an amendment.');
		return;
	}
	var me = this;
    var fn = function(newdoc) {
      newdoc.amended_from = me.docname;
      if(me.fields_dict && me.fields_dict['amendment_date'])
	      newdoc.amendment_date = dateutil.obj_to_str(new Date());
    }
    this.copy_doc(fn, 1);
}

_f.get_value = function(dt, dn, fn) {
	if(locals[dt] && locals[dt][dn]) 
		return locals[dt][dn][fn];
}

_f.Frm.prototype.set_value_in_locals = function(dt, dn, fn, v) {
	var d = locals[dt][dn];
	var changed = d[fn] != v;
	if(changed && (d[fn]==null || v==null) && (cstr(d[fn])==cstr(v))) 
		changed = false;

	if(changed) {
		d[fn] = v;
		if(d.parenttype)
			d.__unsaved = 1;		
		this.set_unsaved();			
	}
}

<<<<<<< HEAD
=======
_f.Frm.prototype.set_unsaved = function() {
	if(cur_frm.doc.__unsaved) return;
	cur_frm.doc.__unsaved = 1;
	cur_frm.frm_head.refresh_labels()
}

>>>>>>> a9450498
_f.Frm.prototype.show_comments = function() {
	if(!cur_frm.comments) {
		cur_frm.comments = new Dialog(540, 400, 'Comments');
		cur_frm.comments.comment_body = $a(cur_frm.comments.body, 'div', 'dialog_frm');
		$y(cur_frm.comments.body, {backgroundColor:'#EEE'});
		cur_frm.comments.list = new CommentList(cur_frm.comments.comment_body);
	}
	cur_frm.comments.list.dt = cur_frm.doctype;
	cur_frm.comments.list.dn = cur_frm.docname;
	cur_frm.comments.show();
	cur_frm.comments.list.run();
}

_f.Frm.prototype.get_doc = function() {
	return locals[this.doctype][this.docname];
}

_f.Frm.prototype.get_doclist = function() {
	return make_doclist(this.doctype, this.docname);
}

_f.Frm.prototype.toggle_fields = function(fields, show) {
	if(show) { unhide_field(fields) } 
	else { hide_field(fields) }
<<<<<<< HEAD
=======
}

_f.Frm.prototype.enable_fields = function(fields, enable) {
	if(typeof fields=='string') fields = [fields];
	$.each(fields, function(i,f) {
		var field = cur_frm.fields_dict[f];
		if(field) {
			field.disabled = enable ? false : true;
			field.refresh && field.refresh();
		};
	})
}

_f.Frm.prototype.call_server = function(method, args, callback) {
	$c_obj(cur_frm.get_doclist(), method, args, callback);
}

_f.Frm.prototype.set_value = function(field, value) {
	cur_frm.get_doc()[field] = value;
	cur_frm.fields_dict[field].refresh();
>>>>>>> a9450498
}<|MERGE_RESOLUTION|>--- conflicted
+++ resolved
@@ -318,20 +318,12 @@
 			.insertBefore(this.page_layout.body.firstChild);
 	}
 	if(txt) {
-<<<<<<< HEAD
-		this.intro_area.html(txt);		
-=======
 		if(txt.search(/<p>/)==-1) txt = '<p>' + txt + '</p>';
 		this.intro_area.html(txt);
->>>>>>> a9450498
 	} else {
 		this.intro_area.remove();
 		this.intro_area = null;
 	}
-<<<<<<< HEAD
-	
-}
-=======
 }
 
 _f.Frm.prototype.set_footnote = function(txt) {
@@ -348,7 +340,6 @@
 	}
 }
 
->>>>>>> a9450498
 
 _f.Frm.prototype.setup_fields_std = function() {
 	var fl = wn.meta.docfield_list[this.doctype]; 
@@ -1113,15 +1104,12 @@
 	}
 }
 
-<<<<<<< HEAD
-=======
 _f.Frm.prototype.set_unsaved = function() {
 	if(cur_frm.doc.__unsaved) return;
 	cur_frm.doc.__unsaved = 1;
 	cur_frm.frm_head.refresh_labels()
 }
 
->>>>>>> a9450498
 _f.Frm.prototype.show_comments = function() {
 	if(!cur_frm.comments) {
 		cur_frm.comments = new Dialog(540, 400, 'Comments');
@@ -1146,8 +1134,6 @@
 _f.Frm.prototype.toggle_fields = function(fields, show) {
 	if(show) { unhide_field(fields) } 
 	else { hide_field(fields) }
-<<<<<<< HEAD
-=======
 }
 
 _f.Frm.prototype.enable_fields = function(fields, enable) {
@@ -1168,5 +1154,4 @@
 _f.Frm.prototype.set_value = function(field, value) {
 	cur_frm.get_doc()[field] = value;
 	cur_frm.fields_dict[field].refresh();
->>>>>>> a9450498
 }