// for license information please see license.txt

wn.provide("wn.form.formatters");

wn.form.formatters = {
	Data: function(value) {
		return value==null ? "" : value
	},
	Float: function(value, docfield) {
<<<<<<< HEAD
		var decimals = cint(wn.boot.sysdefaults.float_precision, null);
		return "<div style='text-align: right'>" + format_number(value, null, decimals) 
			+ "</div>";
=======
		var decimals = wn.boot.sysdefaults.float_precision ? 
			parseInt(wn.boot.sysdefaults.float_precision) : null;

		return "<div style='text-align: right'>" + 
			((value==null || value==="") ? "" :
				format_number(value, null, decimals)) + "</div>";
>>>>>>> 53c720a9
	},
	Int: function(value) {
		return cint(value);
	},
	Percent: function(value) {
		return flt(value, 2) + "%";
	},
	Currency: function(value, docfield, options, doc) {
		var currency = wn.meta.get_field_currency(docfield, doc);
		return "<div style='text-align: right'>" + format_currency(value, currency) + "</div>";
	},
	Check: function(value) {
		return value ? "<i class='icon-check'></i>" : "<i class='icon-check-empty'></i>";
	},
	Link: function(value, docfield, options) {
		if(options && options.for_print) 
			return value;
		if(!value) 
			return "";
		if(docfield && docfield.options) {
			return repl('<a href="#Form/%(doctype)s/%(name)s">%(name)s</a>', {
				doctype: docfield.options,
				name: value
			});			
		} else {
			return value;
		}
	},
	Date: function(value) {
		return dateutil.str_to_user(value);
	},
	Text: function(value) {
		if(value) {
			var tags = ["<p[^>]>", "<div[^>]>", "<br[^>]>"];
			var match = false;

			for(var i=0; i<tags.length; i++) {
				if(value.match(tags[i])) {
					match = true;
				}
			}

			if(!match) {
				return replace_newlines(value);
			}
		}

		return wn.form.formatters.Data(value);
	},
	Tag: function(value) {
		var html = "";
		$.each((value || "").split(","), function(i, v) {
			if(v) html+= '<span class="label label-info" \
				style="margin-right: 7px; cursor: pointer;"\
				data-field="_user_tags" data-label="'+v+'">'+v +'</span>';
		});
		return html;
	},
	SmallText: function(value) {
		return wn.form.formatters.Text(value);
	},
	WorkflowState: function(value) {
		workflow_state = wn.model.get("Workflow State", value)[0];
		if(workflow_state) {
			return repl("<span class='label label-%(style)s' \
				data-workflow-state='%(value)s'\
				style='padding-bottom: 4px; cursor: pointer;'>\
				<i class='icon-small icon-white icon-%(icon)s'></i> %(value)s</span>", {
					value: value,
					style: workflow_state.style.toLowerCase(),
					icon: workflow_state.icon
				});
		} else {
			return "<span class='label'>" + value + "</span>";
		}
	}
}

wn.form.get_formatter = function(fieldtype) {
	if(!fieldtype) fieldtype = "Data";
	return wn.form.formatters[fieldtype.replace(/ /g, "")] || wn.form.formatters.Data;
}

wn.format = function(value, df, options, doc) {
	if(!df) df = {"fieldtype":"Data"};
	return wn.form.get_formatter(df.fieldtype)(value, df, options, doc);
}<|MERGE_RESOLUTION|>--- conflicted
+++ resolved
@@ -7,18 +7,10 @@
 		return value==null ? "" : value
 	},
 	Float: function(value, docfield) {
-<<<<<<< HEAD
 		var decimals = cint(wn.boot.sysdefaults.float_precision, null);
-		return "<div style='text-align: right'>" + format_number(value, null, decimals) 
-			+ "</div>";
-=======
-		var decimals = wn.boot.sysdefaults.float_precision ? 
-			parseInt(wn.boot.sysdefaults.float_precision) : null;
-
 		return "<div style='text-align: right'>" + 
 			((value==null || value==="") ? "" :
 				format_number(value, null, decimals)) + "</div>";
->>>>>>> 53c720a9
 	},
 	Int: function(value) {
 		return cint(value);
