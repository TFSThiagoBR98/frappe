language: python
dist: trusty

python:
  - "2.7"
  - "3.6"

services:
  - mysql

<<<<<<< HEAD
=======
install:
  - pip install flake8==3.3.0
  - flake8 . --count --select=E901,E999,F821,F822,F823 --show-source --statistics
  - sudo rm /etc/apt/sources.list.d/docker.list
  - sudo apt-get purge -y mysql-common mysql-server mysql-client
  - nvm install v7.10.0
  - wget https://raw.githubusercontent.com/frappe/bench/master/playbooks/install.py

  - sudo python install.py --develop --user travis --without-bench-setup
  - sudo pip install -e ~/bench

  - rm $TRAVIS_BUILD_DIR/.git/shallow
  - cd ~/ && bench init frappe-bench --frappe-path $TRAVIS_BUILD_DIR
  - cp -r $TRAVIS_BUILD_DIR/test_sites/test_site ~/frappe-bench/sites/

>>>>>>> 28287d4d
before_script:
  - mysql -u root -ptravis -e 'CREATE DATABASE test_frappe'
  - echo "USE mysql;\nCREATE USER 'test_frappe'@'localhost' IDENTIFIED BY 'test_frappe';\nFLUSH PRIVILEGES;\n" | mysql -u root -ptravis
  - echo "USE mysql;\nGRANT ALL PRIVILEGES ON \`test_frappe\`.* TO 'test_frappe'@'localhost';\n" | mysql -u root -ptravis

  - cd ~/frappe-bench
  - bench use test_site
  - bench reinstall --yes
  - bench setup-help
  - bench scheduler disable
  - bench start &
  - sleep 20

install:
  - sudo rm /etc/apt/sources.list.d/mongodb*.list
  - sudo rm /etc/apt/sources.list.d/docker.list
  - sudo apt-get purge -y mysql-common mysql-server mysql-client
  - nvm install v8.10.0
  
  - wget https://raw.githubusercontent.com/frappe/bench/master/playbooks/install.py

  - sudo python install.py --develop --user travis --without-bench-setup
  - sudo pip install -e ~/bench

  - rm $TRAVIS_BUILD_DIR/.git/shallow
  - cd ~/ && bench init frappe-bench --python $(which python) --frappe-path $TRAVIS_BUILD_DIR
  - cp -r $TRAVIS_BUILD_DIR/test_sites/test_site ~/frappe-bench/sites/

script:
  - bench run-tests<|MERGE_RESOLUTION|>--- conflicted
+++ resolved
@@ -7,25 +7,7 @@
 
 services:
   - mysql
-
-<<<<<<< HEAD
-=======
-install:
-  - pip install flake8==3.3.0
-  - flake8 . --count --select=E901,E999,F821,F822,F823 --show-source --statistics
-  - sudo rm /etc/apt/sources.list.d/docker.list
-  - sudo apt-get purge -y mysql-common mysql-server mysql-client
-  - nvm install v7.10.0
-  - wget https://raw.githubusercontent.com/frappe/bench/master/playbooks/install.py
-
-  - sudo python install.py --develop --user travis --without-bench-setup
-  - sudo pip install -e ~/bench
-
-  - rm $TRAVIS_BUILD_DIR/.git/shallow
-  - cd ~/ && bench init frappe-bench --frappe-path $TRAVIS_BUILD_DIR
-  - cp -r $TRAVIS_BUILD_DIR/test_sites/test_site ~/frappe-bench/sites/
-
->>>>>>> 28287d4d
+ 
 before_script:
   - mysql -u root -ptravis -e 'CREATE DATABASE test_frappe'
   - echo "USE mysql;\nCREATE USER 'test_frappe'@'localhost' IDENTIFIED BY 'test_frappe';\nFLUSH PRIVILEGES;\n" | mysql -u root -ptravis
