--- conflicted
+++ resolved
@@ -281,7 +281,7 @@
 	]
 
 	for app in apps:
-		app_path = frappe.get_pymodule_path(app)
+		app_path = frappe.get_app_path(app)
 		catalog = get_catalog(app)
 
 		method_map.extend(get_extra_include_js_files(app))
@@ -479,7 +479,7 @@
 	apps = frappe.get_all_apps(with_internal_apps=True)
 
 	for app in apps:
-		app_path = frappe.get_pymodule_path(app)
+		app_path = frappe.get_app_path(app)
 		locale_path = os.path.join(app_path, LOCALE_DIR)
 		has_context = context is not None
 
@@ -598,7 +598,7 @@
 	translations = {}
 
 	for app in apps or frappe.get_all_apps(with_internal_apps=True):
-		app_path = frappe.get_pymodule_path(app)
+		app_path = frappe.get_app_path(app)
 		localedir = os.path.join(app_path, LOCALE_DIR)
 		mo_files = gettext.find(TRANSLATION_DOMAIN, localedir, (lang.replace("-", "_"),), True)
 
@@ -688,9 +688,7 @@
 	ret = []
 	op = operator.itemgetter(1)
 	messages = sorted(messages, key=op)
-	for k, g in itertools.groupby(messages, op):
-		ret.append(next(g))
-	return ret
+	return [next(g) for k, g in itertools.groupby(messages, op)]
 
 
 def escape_percent(s: str):
@@ -731,18 +729,11 @@
 
 	return translation_records
 
-<<<<<<< HEAD
 
 @frappe.whitelist()
 def get_translations(source_text):
 	if is_html(source_text):
 		source_text = strip_html_tags(source_text)
-=======
-	# translations of roles
-	messages.extend(d.role for d in meta.get("permissions") if d.role)
-	messages = [message for message in messages if message]
-	messages = [("DocType: " + name, message) for message in messages if is_translatable(message)]
->>>>>>> 18961eae
 
 	return frappe.db.get_list(
 		"Translation",
@@ -756,13 +747,8 @@
 	from frappe.frappeclient import FrappeClient
 
 	translator = FrappeClient(get_translator_url())
-	translated_dict = translator.post_api(
-		"translator.api.get_strings_for_translation", params=locals()
-	)
-
-	return translated_dict
-
-<<<<<<< HEAD
+	return translator.post_api("translator.api.get_strings_for_translation", params=locals())
+
 def extract_messages_from_code(code):
 	"""
 	Extracts translatable strings from a code file
@@ -770,7 +756,385 @@
 	:param code: code from which translatable files are to be extracted
 	"""
 	from jinja2 import TemplateError
-=======
+
+	try:
+		code = frappe.as_unicode(render_include(code))
+
+	# Exception will occur when it encounters John Resig's microtemplating code
+	except (TemplateError, ImportError, InvalidIncludePath, OSError) as e:
+		if isinstance(e, InvalidIncludePath):
+			frappe.clear_last_message()
+
+	messages = []
+
+	for m in TRANSLATE_PATTERN.finditer(code):
+		message = m.group("message")
+		context = m.group("py_context") or m.group("js_context")
+		pos = m.start()
+
+		if is_translatable(message):
+			messages.append([pos, message, context])
+
+	return add_line_number(messages, code)
+
+def babel_extract_generic(fileobj, keywords, comment_tags, options):
+	try:
+		fileobj.seek(0)
+		file_contents = fileobj.read().decode('utf-8')
+	except Exception:
+		print(f"Could not scan file for translation")
+		return
+
+	for lineno, funcname, messages, comments in extract_messages_from_code(file_contents):
+		yield lineno, funcname, messages, comments
+
+def babel_extract_python(*args, **kwargs):
+	"""
+	Wrapper around babel's `extract_python`, handling our own implementation of `_()`
+	"""
+	for lineno, funcname, messages, comments in extract_python(*args, **kwargs):
+		if funcname == "_" and isinstance(messages, tuple) and len(messages) > 1:
+			funcname = "pgettext"
+			messages = (messages[-1], messages[0])  # (context, message)
+
+		yield lineno, funcname, messages, comments
+
+
+def babel_extract_javascript(fileobj, keywords, comment_tags, options):
+	from babel.messages.extract import extract_javascript
+
+	# We use `__` as our translation function
+	keywords = "__"
+
+	for lineno, funcname, messages, comments in extract_javascript(
+		fileobj, keywords, comment_tags, options
+	):
+		# `funcname` here will be `__` which is our translation function. We
+		# have to convert it back to usual function names
+		funcname = "gettext"
+
+		if isinstance(messages, tuple):
+			if len(messages) == 3:
+				funcname = "pgettext"
+				messages = (messages[2], messages[0])
+			else:
+				messages = messages[0]
+
+		yield lineno, funcname, messages, comments
+
+	## Recheck an second time for missing extracted string from babel native extractor
+	## This extractor do not work with multiliner strings
+	for lineno, funcname, messages, comments in babel_extract_generic(
+		fileobj, keywords, comment_tags, options
+	):
+		yield lineno, funcname, messages, comments
+
+
+def babel_extract_doctype_json(fileobj, *args, **kwargs):
+	"""
+	Extract messages from DocType JSON files. To be used to babel extractor
+
+	:param fileobj: the file-like object the messages should be extracted from
+	:rtype: `iterator`
+	"""
+	data = json.load(fileobj)
+
+	if isinstance(data, list):
+		return
+
+	doctype = data.get("name")
+
+	yield None, "_", doctype, ["Name of a DocType"]
+
+	messages = []
+	fields = data.get("fields", [])
+	links = data.get("links", [])
+
+	for field in fields:
+		fieldtype = field.get("fieldtype")
+
+		if label := field.get("label"):
+			messages.append((label, f"Label of a {fieldtype} field in DocType '{doctype}'"))
+
+		if description := field.get("description"):
+			messages.append((description, f"Description of a {fieldtype} field in DocType '{doctype}'"))
+
+		if message := field.get("options"):
+			if fieldtype == "Select":
+				select_options = [option for option in message.split("\n") if option and not option.isdigit()]
+
+				if select_options and "icon" in select_options[0]:
+					continue
+
+				messages.extend(
+					(option, f"Option for a Select field in DocType '{doctype}'") for option in select_options
+				)
+			elif fieldtype == "HTML":
+				messages.append((message, f"Content of an HTML field in DocType '{doctype}'"))
+
+	for link in links:
+		if group := link.get("group"):
+			messages.append((group, f"Group in {doctype}'s connections"))
+
+		if link_doctype := link.get("link_doctype"):
+			messages.append((link_doctype, f"Linked DocType in {doctype}'s connections"))
+
+	# By using "pgettext" as the function name we can supply the doctype as context
+	yield from ((None, "pgettext", (doctype, message), [comment]) for message, comment in messages)
+
+	# Role names do not get context because they are used with multiple doctypes
+	yield from (
+		(None, "_", perm["role"], ["Name of a role"])
+		for perm in data.get("permissions", [])
+		if "role" in perm
+	)
+
+
+def babel_extract_workspace_json(fileobj, *args, **kwargs):
+	"""
+	Extract messages from DocType JSON files. To be used to babel extractor
+
+	:param fileobj: the file-like object the messages should be extracted from
+	:rtype: `iterator`
+	"""
+	data = json.load(fileobj)
+
+	if isinstance(data, list):
+		return
+
+	if data.get("doctype") != "Workspace":
+		return
+
+	workspace_name = data.get("label")
+
+	content = data.get("content")
+	if (type(content) is str):
+		dict_content = json.loads(content)
+		for line in dict_content:
+			ltyp = line.get('type')
+			if ltyp == 'header':
+				dt = line.get('data')
+				text = dt.get('text')
+				yield None, "_", text, ["Workspace Header Text"]
+
+	yield None, "_", workspace_name, ["Name of a Workspace"]
+	yield from (
+		(None, "_", chart.get("label"), [f"Label of a chart in the {workspace_name} Workspace"])
+		for chart in data.get("charts", [])
+	)
+	yield from (
+		(
+			None,
+			"pgettext",
+			(link.get("link_to") if link.get("link_type") == "DocType" else None, link.get("label")),
+			[f"Label of a {link.get('type')} in the {workspace_name} Workspace"],
+		)
+		for link in data.get("links", [])
+	)
+	yield from (
+		(
+			None,
+			"pgettext",
+			(shortcut.get("link_to") if shortcut.get("type") == "DocType" else None, shortcut.get("label")),
+			[f"Label of a shortcut in the {workspace_name} Workspace"],
+		)
+		for shortcut in data.get("shortcuts", [])
+	)
+
+
+def babel_extract_form_tour_json(fileobj, *args, **kwargs):
+	"""
+	Extract messages from DocType JSON files. To be used to babel extractor
+
+	:param fileobj: the file-like object the messages should be extracted from
+	:rtype: `iterator`
+	"""
+	data = json.load(fileobj)
+
+	if isinstance(data, list):
+		return
+
+	if data.get("doctype") != "Form Tour":
+		return
+
+	doctype = data.get("name")
+	yield None, "_", doctype, ["Name of a DocType"]
+
+	title = data.get("title")
+	yield None, "_", title, ["Title of a Form Tour"]
+
+	view_name = data.get("view_name")
+	yield None, "_", view_name, ["View Name of a Form Tour"]
+
+	messages = []
+	steps = data.get("steps", [])
+	for step in steps:
+		if title := step.get("title"):
+			messages.append((title, f"Title of a step of '{doctype}' Form Tour"))
+
+		if description := step.get("description"):
+			messages.append((description, f"Description of a step of '{doctype}' Form Tour"))
+
+		if label := step.get("label"):
+			messages.append((label, f"Label of a step of '{doctype}' Form Tour"))
+
+		if ondemand_description := step.get("ondemand_description"):
+			messages.append((ondemand_description, f"On Demand Description of a step of '{doctype}' Form Tour"))
+
+	# By using "pgettext" as the function name we can supply the doctype as context
+	yield from ((None, "pgettext", (doctype, message), [comment]) for message, comment in messages)
+
+def babel_extract_module_onboarding_json(fileobj, *args, **kwargs):
+	"""
+	Extract messages from DocType JSON files. To be used to babel extractor
+
+	:param fileobj: the file-like object the messages should be extracted from
+	:rtype: `iterator`
+	"""
+	data = json.load(fileobj)
+
+	if isinstance(data, list):
+		return
+
+	if data.get("doctype") != "Module Onboarding":
+		return
+
+	doctype = data.get("name")
+	yield None, "_", doctype, ["Name of a DocType"]
+
+	title = data.get("title")
+	yield None, "_", title, ["Title of a Module Onboarding"]
+
+	subtitle = data.get("subtitle")
+	yield None, "_", subtitle, ["Subtitle of a Module Onboarding"]
+
+	success_message = data.get("success_message")
+	yield None, "_", success_message, ["Success Message of a Module Onboarding"]
+
+	messages = []
+	steps = data.get("steps", [])
+	for step in steps:
+		if step := step.get("step"):
+			messages.append((title, f"Step Content of '{doctype}' Module Onboarding"))
+
+	# By using "pgettext" as the function name we can supply the doctype as context
+	yield from ((None, "pgettext", (doctype, message), [comment]) for message, comment in messages)
+
+def babel_extract_onboarding_step_json(fileobj, *args, **kwargs):
+	"""
+	Extract messages from DocType JSON files. To be used to babel extractor
+
+	:param fileobj: the file-like object the messages should be extracted from
+	:rtype: `iterator`
+	"""
+	data = json.load(fileobj)
+
+	if isinstance(data, list):
+		return
+
+	if data.get("doctype") != "Onboarding Step":
+		return
+
+	doctype = data.get("name")
+	yield None, "_", doctype, ["Name of a DocType"]
+
+	title = data.get("title")
+	yield None, "_", title, ["Title of a Module Onboarding"]
+
+
+def babel_extract_web_form_json(fileobj, *args, **kwargs):
+	"""
+	Extract messages from DocType JSON files. To be used to babel extractor
+
+	:param fileobj: the file-like object the messages should be extracted from
+	:rtype: `iterator`
+	"""
+	data = json.load(fileobj)
+
+	if isinstance(data, list):
+		return
+
+	if data.get("doctype") != "Web Form":
+		return
+
+
+	title = data.get("title")
+	yield None, "_", title, ["Title of a Web Form"]
+
+	doctype = data.get("name")
+	yield None, "_", doctype, ["Name of a Web Form"]
+
+	success_message = data.get("success_message")
+	yield None, "_", success_message, ["Success Message of a Web Form"]
+
+	introduction_text = data.get("introduction_text")
+	yield None, "_", introduction_text, ["Introduction Text of a Web Form"]
+
+	button_label = data.get("button_label")
+	yield None, "_", button_label, ["Submit Button Label of a Web Form"]
+
+def extract_messages_from_doctype(name):
+	"""Extract all translatable messages for a doctype. Includes labels, Python code,
+	Javascript code, html templates"""
+	messages = []
+	meta = frappe.get_meta(name)
+
+	messages = [meta.name, meta.module]
+
+	if meta.description:
+		messages.append(meta.description)
+
+	# translations of field labels, description and options
+	for d in meta.get("fields"):
+		messages.extend([d.label, d.description])
+
+		if d.fieldtype == "Select" and d.options:
+			options = d.options.split("\n")
+			if not "icon" in options[0]:
+				messages.extend(options)
+		if d.fieldtype == "HTML" and d.options:
+			messages.append(d.options)
+
+	# translations of roles
+	messages.extend(d.role for d in meta.get("permissions") if d.role)
+	messages = [message for message in messages if message]
+	messages = [("DocType: " + name, message) for message in messages if is_translatable(message)]
+
+	# workflow based on doctype
+	messages.extend(extract_messages_from_workflow(doctype=name))
+	return messages
+
+def get_extra_include_js_files(app_name=None):
+	"""Returns messages from js files included at time of boot like desk.min.js for desk and web"""
+	from frappe.utils.jinja_globals import bundled_asset
+
+	files = []
+	app_include_js = frappe.get_hooks("app_include_js", app_name=app_name) or []
+	web_include_js = frappe.get_hooks("web_include_js", app_name=app_name) or []
+	include_js = app_include_js + web_include_js
+
+	for js_path in include_js:
+		file_path = bundled_asset(js_path)
+		relative_path = os.path.join(frappe.local.sites_path, file_path.lstrip("/"))
+
+	return [(file, "frappe.translate.babel_extract_generic") for file in files]
+
+def extract_messages_from_workflow(doctype=None, app_name=None):
+	assert doctype or app_name, "doctype or app_name should be provided"
+
+	# translations for Workflows
+	workflows = []
+	if doctype:
+		workflows = frappe.get_all("Workflow", filters={"document_type": doctype})
+	else:
+		fixtures = frappe.get_hooks("fixtures", app_name=app_name) or []
+		for fixture in fixtures:
+			if isinstance(fixture, str) and fixture == "Worflow":
+				workflows = frappe.get_all("Workflow")
+				break
+			elif isinstance(fixture, dict) and fixture.get("dt", fixture.get("doctype")) == "Workflow":
+				workflows.extend(frappe.get_all("Workflow", filters=fixture.get("filters")))
+
 	messages = []
 	document_state = DocType("Workflow Document State")
 	for w in workflows:
@@ -824,553 +1188,6 @@
 
 	return messages
 
-
-def get_messages_from_custom_fields(app_name):
-	fixtures = frappe.get_hooks("fixtures", app_name=app_name) or []
-	custom_fields = []
-
-	for fixture in fixtures:
-		if isinstance(fixture, str) and fixture == "Custom Field":
-			custom_fields = frappe.get_all(
-				"Custom Field", fields=["name", "label", "description", "fieldtype", "options"]
-			)
-			break
-		elif isinstance(fixture, dict) and fixture.get("dt", fixture.get("doctype")) == "Custom Field":
-			custom_fields.extend(
-				frappe.get_all(
-					"Custom Field",
-					filters=fixture.get("filters"),
-					fields=["name", "label", "description", "fieldtype", "options"],
-				)
-			)
-
-	messages = []
-	for cf in custom_fields:
-		for prop in ("label", "description"):
-			if not cf.get(prop) or not is_translatable(cf[prop]):
-				continue
-			messages.append(("Custom Field - {}: {}".format(prop, cf["name"]), cf[prop]))
-		if cf["fieldtype"] == "Selection" and cf.get("options"):
-			messages.extend(
-				("Custom Field - Description: " + cf["name"], option)
-				for option in cf["options"].split("\n")
-				if option and "icon" not in option and is_translatable(option)
-			)
-	return messages
-
-
-def get_messages_from_page(name):
-	"""Returns all translatable strings from a :class:`frappe.core.doctype.Page`"""
-	return _get_messages_from_page_or_report("Page", name)
-
-
-def get_messages_from_report(name):
-	"""Returns all translatable strings from a :class:`frappe.core.doctype.Report`"""
-	report = frappe.get_doc("Report", name)
-	messages = _get_messages_from_page_or_report(
-		"Report", name, frappe.db.get_value("DocType", report.ref_doctype, "module")
-	)
-
-	if report.columns:
-		context = (
-			"Column of report '%s'" % report.name
-		)  # context has to match context in `prepare_columns` in query_report.js
-		messages.extend([(None, report_column.label, context) for report_column in report.columns])
-
-	if report.filters:
-		messages.extend([(None, report_filter.label) for report_filter in report.filters])
-
-	if report.query:
-		messages.extend(
-			[
-				(None, message)
-				for message in REPORT_TRANSLATE_PATTERN.findall(report.query)
-				if is_translatable(message)
-			]
-		)
-
-	messages.append((None, report.report_name))
-	return messages
-
-
-def _get_messages_from_page_or_report(doctype, name, module=None):
-	if not module:
-		module = frappe.db.get_value(doctype, name, "module")
-
-	doc_path = frappe.get_module_path(module, doctype, name)
-
-	messages = get_messages_from_file(os.path.join(doc_path, frappe.scrub(name) + ".py"))
-
-	if os.path.exists(doc_path):
-		for filename in os.listdir(doc_path):
-			if filename.endswith(".js") or filename.endswith(".html"):
-				messages += get_messages_from_file(os.path.join(doc_path, filename))
-
-	return messages
-
-
-def get_server_messages(app):
-	"""Extracts all translatable strings (tagged with :func:`frappe._`) from Python modules
-	inside an app"""
-	messages = []
-	file_extensions = (".py", ".html", ".js", ".vue")
-	app_walk = os.walk(frappe.get_pymodule_path(app))
-
-	for basepath, folders, files in app_walk:
-		folders[:] = [folder for folder in folders if folder not in {".git", "__pycache__"}]
-
-		if "public/dist" in basepath:
-			continue
-
-		for f in files:
-			f = frappe.as_unicode(f)
-			if f.endswith(file_extensions):
-				messages.extend(get_messages_from_file(os.path.join(basepath, f)))
-
-	return messages
->>>>>>> 18961eae
-
-	try:
-		code = frappe.as_unicode(render_include(code))
-
-	# Exception will occur when it encounters John Resig's microtemplating code
-	except (TemplateError, ImportError, InvalidIncludePath, OSError) as e:
-		if isinstance(e, InvalidIncludePath):
-			frappe.clear_last_message()
-
-	messages = []
-
-	for m in TRANSLATE_PATTERN.finditer(code):
-		message = m.group("message")
-		context = m.group("py_context") or m.group("js_context")
-		pos = m.start()
-
-		if is_translatable(message):
-			messages.append([pos, message, context])
-
-	return add_line_number(messages, code)
-
-def babel_extract_generic(fileobj, keywords, comment_tags, options):
-	try:
-		fileobj.seek(0)
-		file_contents = fileobj.read().decode('utf-8')
-	except Exception:
-		print(f"Could not scan file for translation")
-		return
-
-	for lineno, funcname, messages, comments in extract_messages_from_code(file_contents):
-		yield lineno, funcname, messages, comments
-
-def babel_extract_python(*args, **kwargs):
-	"""
-	Wrapper around babel's `extract_python`, handling our own implementation of `_()`
-	"""
-	for lineno, funcname, messages, comments in extract_python(*args, **kwargs):
-		if funcname == "_" and isinstance(messages, tuple) and len(messages) > 1:
-			funcname = "pgettext"
-			messages = (messages[-1], messages[0])  # (context, message)
-
-		yield lineno, funcname, messages, comments
-
-
-def babel_extract_javascript(fileobj, keywords, comment_tags, options):
-	from babel.messages.extract import extract_javascript
-
-	# We use `__` as our translation function
-	keywords = "__"
-
-	for lineno, funcname, messages, comments in extract_javascript(
-		fileobj, keywords, comment_tags, options
-	):
-		# `funcname` here will be `__` which is our translation function. We
-		# have to convert it back to usual function names
-		funcname = "gettext"
-
-		if isinstance(messages, tuple):
-			if len(messages) == 3:
-				funcname = "pgettext"
-				messages = (messages[2], messages[0])
-			else:
-				messages = messages[0]
-
-		yield lineno, funcname, messages, comments
-
-	## Recheck an second time for missing extracted string from babel native extractor
-	## This extractor do not work with multiliner strings
-	for lineno, funcname, messages, comments in babel_extract_generic(
-		fileobj, keywords, comment_tags, options
-	):
-		yield lineno, funcname, messages, comments
-
-
-def babel_extract_doctype_json(fileobj, *args, **kwargs):
-	"""
-	Extract messages from DocType JSON files. To be used to babel extractor
-
-	:param fileobj: the file-like object the messages should be extracted from
-	:rtype: `iterator`
-	"""
-	data = json.load(fileobj)
-
-	if isinstance(data, list):
-		return
-
-	doctype = data.get("name")
-
-	yield None, "_", doctype, ["Name of a DocType"]
-
-	messages = []
-	fields = data.get("fields", [])
-	links = data.get("links", [])
-
-	for field in fields:
-		fieldtype = field.get("fieldtype")
-
-		if label := field.get("label"):
-			messages.append((label, f"Label of a {fieldtype} field in DocType '{doctype}'"))
-
-		if description := field.get("description"):
-			messages.append((description, f"Description of a {fieldtype} field in DocType '{doctype}'"))
-
-		if message := field.get("options"):
-			if fieldtype == "Select":
-				select_options = [option for option in message.split("\n") if option and not option.isdigit()]
-
-				if select_options and "icon" in select_options[0]:
-					continue
-
-				messages.extend(
-					(option, f"Option for a Select field in DocType '{doctype}'") for option in select_options
-				)
-			elif fieldtype == "HTML":
-				messages.append((message, f"Content of an HTML field in DocType '{doctype}'"))
-
-	for link in links:
-		if group := link.get("group"):
-			messages.append((group, f"Group in {doctype}'s connections"))
-
-		if link_doctype := link.get("link_doctype"):
-			messages.append((link_doctype, f"Linked DocType in {doctype}'s connections"))
-
-	# By using "pgettext" as the function name we can supply the doctype as context
-	yield from ((None, "pgettext", (doctype, message), [comment]) for message, comment in messages)
-
-	# Role names do not get context because they are used with multiple doctypes
-	yield from (
-		(None, "_", perm["role"], ["Name of a role"])
-		for perm in data.get("permissions", [])
-		if "role" in perm
-	)
-
-
-def babel_extract_workspace_json(fileobj, *args, **kwargs):
-	"""
-	Extract messages from DocType JSON files. To be used to babel extractor
-
-	:param fileobj: the file-like object the messages should be extracted from
-	:rtype: `iterator`
-	"""
-	data = json.load(fileobj)
-
-	if isinstance(data, list):
-		return
-
-	if data.get("doctype") != "Workspace":
-		return
-
-	workspace_name = data.get("label")
-
-	content = data.get("content")
-	if (type(content) is str):
-		dict_content = json.loads(content)
-		for line in dict_content:
-			ltyp = line.get('type')
-			if ltyp == 'header':
-				dt = line.get('data')
-				text = dt.get('text')
-				yield None, "_", text, ["Workspace Header Text"]
-
-	yield None, "_", workspace_name, ["Name of a Workspace"]
-	yield from (
-		(None, "_", chart.get("label"), [f"Label of a chart in the {workspace_name} Workspace"])
-		for chart in data.get("charts", [])
-	)
-	yield from (
-		(
-			None,
-			"pgettext",
-			(link.get("link_to") if link.get("link_type") == "DocType" else None, link.get("label")),
-			[f"Label of a {link.get('type')} in the {workspace_name} Workspace"],
-		)
-		for link in data.get("links", [])
-	)
-	yield from (
-		(
-			None,
-			"pgettext",
-			(shortcut.get("link_to") if shortcut.get("type") == "DocType" else None, shortcut.get("label")),
-			[f"Label of a shortcut in the {workspace_name} Workspace"],
-		)
-		for shortcut in data.get("shortcuts", [])
-	)
-
-
-def babel_extract_form_tour_json(fileobj, *args, **kwargs):
-	"""
-	Extract messages from DocType JSON files. To be used to babel extractor
-
-	:param fileobj: the file-like object the messages should be extracted from
-	:rtype: `iterator`
-	"""
-	data = json.load(fileobj)
-
-	if isinstance(data, list):
-		return
-
-	if data.get("doctype") != "Form Tour":
-		return
-
-	doctype = data.get("name")
-	yield None, "_", doctype, ["Name of a DocType"]
-
-	title = data.get("title")
-	yield None, "_", title, ["Title of a Form Tour"]
-
-	view_name = data.get("view_name")
-	yield None, "_", view_name, ["View Name of a Form Tour"]
-
-	messages = []
-	steps = data.get("steps", [])
-	for step in steps:
-		if title := step.get("title"):
-			messages.append((title, f"Title of a step of '{doctype}' Form Tour"))
-
-		if description := step.get("description"):
-			messages.append((description, f"Description of a step of '{doctype}' Form Tour"))
-
-		if label := step.get("label"):
-			messages.append((label, f"Label of a step of '{doctype}' Form Tour"))
-
-		if ondemand_description := step.get("ondemand_description"):
-			messages.append((ondemand_description, f"On Demand Description of a step of '{doctype}' Form Tour"))
-
-	# By using "pgettext" as the function name we can supply the doctype as context
-	yield from ((None, "pgettext", (doctype, message), [comment]) for message, comment in messages)
-
-def babel_extract_module_onboarding_json(fileobj, *args, **kwargs):
-	"""
-	Extract messages from DocType JSON files. To be used to babel extractor
-
-	:param fileobj: the file-like object the messages should be extracted from
-	:rtype: `iterator`
-	"""
-	data = json.load(fileobj)
-
-	if isinstance(data, list):
-		return
-
-	if data.get("doctype") != "Module Onboarding":
-		return
-
-	doctype = data.get("name")
-	yield None, "_", doctype, ["Name of a DocType"]
-
-	title = data.get("title")
-	yield None, "_", title, ["Title of a Module Onboarding"]
-
-	subtitle = data.get("subtitle")
-	yield None, "_", subtitle, ["Subtitle of a Module Onboarding"]
-
-	success_message = data.get("success_message")
-	yield None, "_", success_message, ["Success Message of a Module Onboarding"]
-
-	messages = []
-	steps = data.get("steps", [])
-	for step in steps:
-		if step := step.get("step"):
-			messages.append((title, f"Step Content of '{doctype}' Module Onboarding"))
-
-	# By using "pgettext" as the function name we can supply the doctype as context
-	yield from ((None, "pgettext", (doctype, message), [comment]) for message, comment in messages)
-
-def babel_extract_onboarding_step_json(fileobj, *args, **kwargs):
-	"""
-	Extract messages from DocType JSON files. To be used to babel extractor
-
-	:param fileobj: the file-like object the messages should be extracted from
-	:rtype: `iterator`
-	"""
-	data = json.load(fileobj)
-
-	if isinstance(data, list):
-		return
-
-	if data.get("doctype") != "Onboarding Step":
-		return
-
-	doctype = data.get("name")
-	yield None, "_", doctype, ["Name of a DocType"]
-
-	title = data.get("title")
-	yield None, "_", title, ["Title of a Module Onboarding"]
-
-
-def babel_extract_web_form_json(fileobj, *args, **kwargs):
-	"""
-	Extract messages from DocType JSON files. To be used to babel extractor
-
-	:param fileobj: the file-like object the messages should be extracted from
-	:rtype: `iterator`
-	"""
-	data = json.load(fileobj)
-
-	if isinstance(data, list):
-		return
-
-	if data.get("doctype") != "Web Form":
-		return
-
-
-	title = data.get("title")
-	yield None, "_", title, ["Title of a Web Form"]
-
-	doctype = data.get("name")
-	yield None, "_", doctype, ["Name of a Web Form"]
-
-	success_message = data.get("success_message")
-	yield None, "_", success_message, ["Success Message of a Web Form"]
-
-	introduction_text = data.get("introduction_text")
-	yield None, "_", introduction_text, ["Introduction Text of a Web Form"]
-
-	button_label = data.get("button_label")
-	yield None, "_", button_label, ["Submit Button Label of a Web Form"]
-
-def extract_messages_from_doctype(name):
-	"""Extract all translatable messages for a doctype. Includes labels, Python code,
-	Javascript code, html templates"""
-	messages = []
-	meta = frappe.get_meta(name)
-
-	messages = [meta.name, meta.module]
-
-	if meta.description:
-		messages.append(meta.description)
-
-	# translations of field labels, description and options
-	for d in meta.get("fields"):
-		messages.extend([d.label, d.description])
-
-		if d.fieldtype == "Select" and d.options:
-			options = d.options.split("\n")
-			if not "icon" in options[0]:
-				messages.extend(options)
-		if d.fieldtype == "HTML" and d.options:
-			messages.append(d.options)
-
-	# translations of roles
-	for d in meta.get("permissions"):
-		if d.role:
-			messages.append(d.role)
-
-	messages = [message for message in messages if message]
-	messages = [("DocType: " + name, message) for message in messages if is_translatable(message)]
-
-	# workflow based on doctype
-	messages.extend(extract_messages_from_workflow(doctype=name))
-	return messages
-
-def get_extra_include_js_files(app_name=None):
-	"""Returns messages from js files included at time of boot like desk.min.js for desk and web"""
-	from frappe.utils.jinja_globals import bundled_asset
-
-	files = []
-	app_include_js = frappe.get_hooks("app_include_js", app_name=app_name) or []
-	web_include_js = frappe.get_hooks("web_include_js", app_name=app_name) or []
-	include_js = app_include_js + web_include_js
-
-	for js_path in include_js:
-		file_path = bundled_asset(js_path)
-		relative_path = os.path.join(frappe.local.sites_path, file_path.lstrip("/"))
-
-<<<<<<< HEAD
-	return [(file, "frappe.translate.babel_extract_generic") for file in files]
-=======
-def deduplicate_messages(messages):
-	op = operator.itemgetter(1)
-	messages = sorted(messages, key=op)
-	return [next(g) for k, g in itertools.groupby(messages, op)]
->>>>>>> 18961eae
-
-def extract_messages_from_workflow(doctype=None, app_name=None):
-	assert doctype or app_name, "doctype or app_name should be provided"
-
-	# translations for Workflows
-	workflows = []
-	if doctype:
-		workflows = frappe.get_all("Workflow", filters={"document_type": doctype})
-	else:
-		fixtures = frappe.get_hooks("fixtures", app_name=app_name) or []
-		for fixture in fixtures:
-			if isinstance(fixture, str) and fixture == "Worflow":
-				workflows = frappe.get_all("Workflow")
-				break
-			elif isinstance(fixture, dict) and fixture.get("dt", fixture.get("doctype")) == "Workflow":
-				workflows.extend(frappe.get_all("Workflow", filters=fixture.get("filters")))
-
-	messages = []
-	document_state = DocType("Workflow Document State")
-	for w in workflows:
-		states = frappe.db.get_values(
-			document_state,
-			filters=document_state.parent == w["name"],
-			fieldname="state",
-			distinct=True,
-			as_dict=True,
-			order_by=None,
-		)
-		messages.extend(
-			[
-				("Workflow: " + w["name"], state["state"])
-				for state in states
-				if is_translatable(state["state"])
-			]
-		)
-		states = frappe.db.get_values(
-			document_state,
-			filters=(document_state.parent == w["name"]) & (document_state.message.isnotnull()),
-			fieldname="message",
-			distinct=True,
-			order_by=None,
-			as_dict=True,
-		)
-		messages.extend(
-			[
-				("Workflow: " + w["name"], state["message"])
-				for state in states
-				if is_translatable(state["message"])
-			]
-		)
-
-		actions = frappe.db.get_values(
-			"Workflow Transition",
-			filters={"parent": w["name"]},
-			fieldname="action",
-			as_dict=True,
-			distinct=True,
-			order_by=None,
-		)
-
-		messages.extend(
-			[
-				("Workflow: " + w["name"], action["action"])
-				for action in actions
-				if is_translatable(action["action"])
-			]
-		)
-
-	return messages
-
 def extract_messages_from_custom_fields(app_name):
 	fixtures = frappe.get_hooks("fixtures", app_name=app_name) or []
 	custom_fields = []
@@ -1400,10 +1217,11 @@
 				continue
 			messages.append(("Custom Field - {}: {}".format(prop, cf["name"]), cf[prop]))
 		if cf["fieldtype"] == "Selection" and cf.get("options"):
-			for option in cf["options"].split("\n"):
-				if option and "icon" not in option and is_translatable(option):
-					messages.append(("Custom Field - Description: " + cf["name"], option))
-
+			messages.extend(
+				("Custom Field - Description: " + cf["name"], option)
+				for option in cf["options"].split("\n")
+				if option and "icon" not in option and is_translatable(option)
+			)
 	return messages
 
 def extract_messages_from_report(name):
@@ -1417,7 +1235,6 @@
 		)  # context has to match context in `prepare_columns` in query_report.js
 		messages.extend([(None, report_column.label, context) for report_column in report.columns])
 
-<<<<<<< HEAD
 	if report.filters:
 		messages.extend([(None, report_filter.label) for report_filter in report.filters])
 
@@ -1429,10 +1246,6 @@
 				if is_translatable(message)
 			]
 		)
-=======
-	translator = FrappeClient(get_translator_url())
-	return translator.post_api("translator.api.get_strings_for_translation", params=locals())
->>>>>>> 18961eae
 
 	messages.append((None, report.report_name))
 	return messages
@@ -1462,11 +1275,7 @@
 
 	doc = frappe.get_doc("Translation", message_id)
 	translator = FrappeClient(get_translator_url())
-<<<<<<< HEAD
-	contributed_translation = translator.get_api(
-=======
 	return translator.get_api(
->>>>>>> 18961eae
 		"translator.api.get_contribution_status",
 		params={"translation_id": doc.contribution_docname},
 	)
