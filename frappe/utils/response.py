# Copyright (c) 2015, Frappe Technologies Pvt. Ltd. and Contributors
# MIT License. See license.txt

from __future__ import unicode_literals
import json
import datetime
from decimal import Decimal
import mimetypes
import os
import frappe
from frappe import _
import frappe.model.document
import frappe.utils
import frappe.sessions
import werkzeug.utils
from werkzeug.local import LocalProxy
from werkzeug.wsgi import wrap_file
from werkzeug.wrappers import Response
from werkzeug.exceptions import NotFound, Forbidden
from frappe.core.doctype.file.file import check_file_permission
from frappe.website.render import render
from frappe.utils import cint
from six import text_type
import decimal

def report_error(status_code):
	'''Build error. Show traceback in developer mode'''
	if (cint(frappe.db.get_system_setting('allow_error_traceback'))
		and (status_code!=404 or frappe.conf.logging)
		and not frappe.local.flags.disable_traceback):
		frappe.errprint(frappe.utils.get_traceback())

	response = build_response("json")
	response.status_code = status_code
	return response

def build_response(response_type=None):
	if "docs" in frappe.local.response and not frappe.local.response.docs:
		del frappe.local.response["docs"]

	response_type_map = {
		'csv': as_csv,
		'download': as_raw,
		'json': as_json,
		'page': as_page,
		'redirect': redirect,
		'binary': as_binary
	}

	return response_type_map[frappe.response.get('type') or response_type]()

def as_csv():
	response = Response()
	response.mimetype = 'text/csv'
	response.charset = 'utf-8'
	response.headers["Content-Disposition"] = ("attachment; filename=\"%s.csv\"" % frappe.response['doctype'].replace(' ', '_')).encode("utf-8")
	response.data = frappe.response['result']
	return response

def as_raw():
	response = Response()
	response.mimetype = frappe.response.get("content_type") or mimetypes.guess_type(frappe.response['filename'])[0] or "application/unknown"
	response.headers["Content-Disposition"] = ("filename=\"%s\"" % frappe.response['filename'].replace(' ', '_')).encode("utf-8")
	response.data = frappe.response['filecontent']
	return response

def as_json():
	make_logs()
	response = Response()
	if frappe.local.response.http_status_code:
		response.status_code = frappe.local.response['http_status_code']
		del frappe.local.response['http_status_code']

	response.mimetype = 'application/json'
	response.charset = 'utf-8'
	response.data = json.dumps(frappe.local.response, default=json_handler, separators=(',',':'))
	return response

def as_binary():
	response = Response()
	response.mimetype = 'application/octet-stream'
	response.headers["Content-Disposition"] = ("filename=\"%s\"" % frappe.response['filename'].replace(' ', '_')).encode("utf-8")
	response.data = frappe.response['filecontent']
	return response

def make_logs(response = None):
	"""make strings for msgprint and errprint"""
	if not response:
		response = frappe.local.response

	if frappe.error_log:
		# frappe.response['exc'] = json.dumps("\n".join([cstr(d) for d in frappe.error_log]))
		response['exc'] = json.dumps([frappe.utils.cstr(d) for d in frappe.local.error_log])

	if frappe.local.message_log:
		response['_server_messages'] = json.dumps([frappe.utils.cstr(d) for
			d in frappe.local.message_log])

	if frappe.debug_log and frappe.conf.get("logging") or False:
		response['_debug_messages'] = json.dumps(frappe.local.debug_log)

	if frappe.flags.error_message:
		response['_error_message'] = frappe.flags.error_message

def json_handler(obj):
	"""serialize non-serializable data for json"""
	# serialize date
	import collections

	if isinstance(obj, (datetime.date, datetime.timedelta, datetime.datetime)):
		return text_type(obj)

<<<<<<< HEAD
	if isinstance(obj, Decimal):
		return text_type(obj)
=======
	elif isinstance(obj, decimal.Decimal):
		return float(obj)
>>>>>>> 757f37aa

	elif isinstance(obj, LocalProxy):
		return text_type(obj)

	elif isinstance(obj, frappe.model.document.BaseDocument):
		doc = obj.as_dict(no_nulls=True)
		return doc

	elif isinstance(obj, collections.Iterable):
		return list(obj)

	elif type(obj)==type or isinstance(obj, Exception):
		return repr(obj)

	else:
		raise TypeError("""Object of type %s with value of %s is not JSON serializable""" % \
						(type(obj), repr(obj)))

def as_page():
	"""print web page"""
	return render(frappe.response['route'], http_status_code=frappe.response.get("http_status_code"))

def redirect():
	return werkzeug.utils.redirect(frappe.response.location)

def download_backup(path):
	try:
		frappe.only_for(("System Manager", "Administrator"))
	except frappe.PermissionError:
		raise Forbidden(_("You need to be logged in and have System Manager Role to be able to access backups."))

	return send_private_file(path)

def download_private_file(path):
	"""Checks permissions and sends back private file"""
	try:
		check_file_permission(path)

	except frappe.PermissionError:
		raise Forbidden(_("You don't have permission to access this file"))

	return send_private_file(path.split("/private", 1)[1])


def send_private_file(path):
	path = os.path.join(frappe.local.conf.get('private_path', 'private'), path.strip("/"))
	filename = os.path.basename(path)

	if frappe.local.request.headers.get('X-Use-X-Accel-Redirect'):
		path = '/protected/' + path
		response = Response()
		response.headers['X-Accel-Redirect'] = frappe.utils.encode(path)

	else:
		filepath = frappe.utils.get_site_path(path)
		try:
			f = open(filepath, 'rb')
		except IOError:
			raise NotFound

		response = Response(wrap_file(frappe.local.request.environ, f), direct_passthrough=True)

	# no need for content disposition and force download. let browser handle its opening.
	# response.headers.add(b'Content-Disposition', b'attachment', filename=filename.encode("utf-8"))

	response.mimetype = mimetypes.guess_type(filename)[0] or 'application/octet-stream'

	return response

def handle_session_stopped():
	frappe.respond_as_web_page(_("Updating"),
		_("Your system is being updated. Please refresh again after a few moments"),
		http_status_code=503, indicator_color='orange', fullpage = True, primary_action=None)
	return frappe.website.render.render("message", http_status_code=503)<|MERGE_RESOLUTION|>--- conflicted
+++ resolved
@@ -4,7 +4,7 @@
 from __future__ import unicode_literals
 import json
 import datetime
-from decimal import Decimal
+import decimal
 import mimetypes
 import os
 import frappe
@@ -21,7 +21,6 @@
 from frappe.website.render import render
 from frappe.utils import cint
 from six import text_type
-import decimal
 
 def report_error(status_code):
 	'''Build error. Show traceback in developer mode'''
@@ -110,13 +109,8 @@
 	if isinstance(obj, (datetime.date, datetime.timedelta, datetime.datetime)):
 		return text_type(obj)
 
-<<<<<<< HEAD
-	if isinstance(obj, Decimal):
-		return text_type(obj)
-=======
 	elif isinstance(obj, decimal.Decimal):
 		return float(obj)
->>>>>>> 757f37aa
 
 	elif isinstance(obj, LocalProxy):
 		return text_type(obj)
