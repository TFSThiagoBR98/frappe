# Copyright (c) 2022, Frappe Technologies Pvt. Ltd. and Contributors
# License: MIT. See LICENSE

import functools
import hashlib
import io
import json
import os
import re
import sys
import traceback
import typing
from collections.abc import MutableMapping, MutableSequence, Sequence
from email.header import decode_header, make_header
from email.utils import formataddr, parseaddr
from gzip import GzipFile
from typing import Generator, Iterable
from urllib.parse import quote, urlparse

from redis.exceptions import ConnectionError
<<<<<<< HEAD
import phonenumbers as ph
from collections.abc import MutableMapping, MutableSequence, Sequence
=======
from werkzeug.test import Client
>>>>>>> fcb86d7f

import frappe

# utility functions like cint, int, flt, etc.
from frappe.utils.data import *
from frappe.utils.html_utils import sanitize_html


def get_fullname(user=None):
	"""get the full name (first name + last name) of the user from User"""
	if not user:
		user = frappe.session.user

	if not hasattr(frappe.local, "fullnames"):
		frappe.local.fullnames = {}

	if not frappe.local.fullnames.get(user):
		p = frappe.db.get_value("User", user, ["first_name", "last_name"], as_dict=True)
		if p:
			frappe.local.fullnames[user] = (
				" ".join(filter(None, [p.get("first_name"), p.get("last_name")])) or user
			)
		else:
			frappe.local.fullnames[user] = user

	return frappe.local.fullnames.get(user)


def get_email_address(user=None):
	"""get the email address of the user from User"""
	if not user:
		user = frappe.session.user

	return frappe.db.get_value("User", user, "email")


def get_formatted_email(user, mail=None):
	"""get Email Address of user formatted as: `John Doe <johndoe@example.com>`"""
	fullname = get_fullname(user)
	method = get_hook_method("get_sender_details")

	if method:
		sender_name, mail = method()
		# if method exists but sender_name is ""
		fullname = sender_name or fullname

	if not mail:
		mail = get_email_address(user) or validate_email_address(user)

	if not mail:
		return ""
	else:
		return cstr(make_header(decode_header(formataddr((fullname, mail)))))


def extract_email_id(email):
	"""fetch only the email part of the Email Address"""
	email_id = parse_addr(email)[1]
	if email_id and isinstance(email_id, str) and not isinstance(email_id, str):
		email_id = email_id.decode("utf-8", "ignore")
	return email_id

<<<<<<< HEAD
def validate_phone_number_with_isd(phone, fieldname, throw=False):
	from frappe import _
	if not phone:
		return
	try:
		phone_number = ph.parse(phone)
	except Exception as e:
		if e.error_type == 1:

			frappe.throw(_("Phone Number {0} set in field {1} is not valid.").format(frappe.bold(phone), frappe.bold(fieldname)), frappe.InvalidPhoneNumberError,
				title=_("Invalid Phone Number"))
		frappe.throw(_("Please select a country code for field {1}.").format(frappe.bold(phone), frappe.bold(fieldname)), frappe.InvalidPhoneNumberError,
			title = _("Country Code Required"))
	if not ph.is_valid_number(phone_number):
		frappe.throw(_("Phone Number {0} set in field {1} is not valid.").format(frappe.bold(phone), frappe.bold(fieldname)), frappe.InvalidPhoneNumberError,
		title = _("Invalid Phone Number"))
=======
>>>>>>> fcb86d7f

def validate_phone_number(phone_number, throw=False):
	"""Returns True if valid phone number"""
	if not phone_number:
		return False

	phone_number = phone_number.strip()
	match = re.match(r"([0-9\ \+\_\-\,\.\*\#\(\)]){1,20}$", phone_number)

	if not match and throw:
		frappe.throw(
			frappe._("{0} is not a valid Phone Number").format(phone_number), frappe.InvalidPhoneNumberError
		)

	return bool(match)


def validate_name(name, throw=False):
	"""Returns True if the name is valid
	valid names may have unicode and ascii characters, dash, quotes, numbers
	anything else is considered invalid
	"""
	if not name:
		return False

	name = name.strip()
	match = re.match(r"^[\w][\w\'\-]*( \w[\w\'\-]*)*$", name)

	if not match and throw:
		frappe.throw(frappe._("{0} is not a valid Name").format(name), frappe.InvalidNameError)

	return bool(match)


def validate_email_address(email_str, throw=False):
	"""Validates the email string"""
	email = email_str = (email_str or "").strip()

	def _check(e):
		_valid = True
		if not e:
			_valid = False

		if "undisclosed-recipient" in e:
			return False

		elif " " in e and "<" not in e:
			# example: "test@example.com test2@example.com" will return "test@example.comtest2" after parseaddr!!!
			_valid = False

		else:
			email_id = extract_email_id(e)
			match = (
				re.match(
					r"[a-z0-9!#$%&'*+/=?^_`{|}~-]+(?:\.[a-z0-9!#$%&'*+/=?^_`{|}~-]+)*@(?:[a-z0-9](?:[a-z0-9-]*[a-z0-9])?\.)+[a-z0-9](?:[a-z0-9-]*[a-z0-9])?",
					email_id.lower(),
				)
				if email_id
				else None
			)

			if not match:
				_valid = False
			else:
				matched = match.group(0)
				if match:
					match = matched == email_id.lower()

		if not _valid:
			if throw:
				invalid_email = frappe.utils.escape_html(e)
				frappe.throw(
					frappe._("{0} is not a valid Email Address").format(invalid_email),
					frappe.InvalidEmailAddressError,
				)
			return None
		else:
			return matched

	out = []
	for e in email_str.split(","):
		email = _check(e.strip())
		if email:
			out.append(email)

	return ", ".join(out)


def split_emails(txt):
	email_list = []

	# emails can be separated by comma or newline
	s = re.sub(r"[\t\n\r]", " ", cstr(txt))
	for email in re.split(r'[,\n](?=(?:[^"]|"[^"]*")*$)', s):
		email = strip(cstr(email))
		if email:
			email_list.append(email)

	return email_list


def validate_url(txt, throw=False, valid_schemes=None):
	"""
	Checks whether `txt` has a valid URL string

	Parameters:
	        throw (`bool`): throws a validationError if URL is not valid
	        valid_schemes (`str` or `list`): if provided checks the given URL's scheme against this

	Returns:
	        bool: if `txt` represents a valid URL
	"""
	url = urlparse(txt)
	is_valid = bool(url.netloc)

	# Handle scheme validation
	if isinstance(valid_schemes, str):
		is_valid = is_valid and (url.scheme == valid_schemes)
	elif isinstance(valid_schemes, (list, tuple, set)):
		is_valid = is_valid and (url.scheme in valid_schemes)

	if not is_valid and throw:
		frappe.throw(frappe._("'{0}' is not a valid URL").format(frappe.bold(txt)))

	return is_valid


def random_string(length):
	"""generate a random string"""
	import string
	from random import choice

	return "".join(choice(string.ascii_letters + string.digits) for i in range(length))


def has_gravatar(email):
	"""Returns gravatar url if user has set an avatar at gravatar.com"""
	import requests

	if frappe.flags.in_import or frappe.flags.in_install or frappe.flags.in_test:
		# no gravatar if via upload
		# since querying gravatar for every item will be slow
		return ""

	hexdigest = hashlib.md5(frappe.as_unicode(email).encode("utf-8")).hexdigest()

	gravatar_url = "https://secure.gravatar.com/avatar/{hash}?d=404&s=200".format(hash=hexdigest)
	try:
		res = requests.get(gravatar_url)
		if res.status_code == 200:
			return gravatar_url
		else:
			return ""
	except requests.exceptions.ConnectionError:
		return ""


def get_gravatar_url(email):
	return "https://secure.gravatar.com/avatar/{hash}?d=mm&s=200".format(
		hash=hashlib.md5(email.encode("utf-8")).hexdigest()
	)


def get_gravatar(email):
	from frappe.utils.identicon import Identicon

	gravatar_url = has_gravatar(email)

	if not gravatar_url:
		gravatar_url = Identicon(email).base64()

	return gravatar_url


def get_traceback() -> str:
	"""
	Returns the traceback of the Exception
	"""
	exc_type, exc_value, exc_tb = sys.exc_info()

	if not any([exc_type, exc_value, exc_tb]):
		return ""

	trace_list = traceback.format_exception(exc_type, exc_value, exc_tb)
	bench_path = get_bench_path() + "/"

	return "".join(cstr(t) for t in trace_list).replace(bench_path, "")


def log(event, details):
	frappe.logger().info(details)


def dict_to_str(args, sep="&"):
	"""
	Converts a dictionary to URL
	"""
	t = []
	for k in list(args):
		t.append(str(k) + "=" + quote(str(args[k] or "")))
	return sep.join(t)


def list_to_str(seq, sep=", "):
	"""Convert a sequence into a string using seperator.

	Same as str.join, but does type conversion and strip extra spaces.
	"""
	return sep.join(map(str.strip, map(str, seq)))


# Get Defaults
# ==============================================================================


def get_defaults(key=None):
	"""
	Get dictionary of default values from the defaults, or a value if key is passed
	"""
	return frappe.db.get_defaults(key)


def set_default(key, val):
	"""
	Set / add a default value to defaults`
	"""
	return frappe.db.set_default(key, val)


def remove_blanks(d):
	"""
	Returns d with empty ('' or None) values stripped
	"""
	empty_keys = []
	for key in d:
		if d[key] == "" or d[key] is None:
			# del d[key] raises runtime exception, using a workaround
			empty_keys.append(key)
	for key in empty_keys:
		del d[key]

	return d


def strip_html_tags(text):
	"""Remove html tags from text"""
	return re.sub(r"\<[^>]*\>", "", text)


def get_file_timestamp(fn):
	"""
	Returns timestamp of the given file
	"""
	from frappe.utils import cint

	try:
		return str(cint(os.stat(fn).st_mtime))
	except OSError as e:
		if e.args[0] != 2:
			raise
		else:
			return None


# to be deprecated
def make_esc(esc_chars):
	"""
	Function generator for Escaping special characters
	"""
	return lambda s: "".join("\\" + c if c in esc_chars else c for c in s)


# esc / unescape characters -- used for command line
def esc(s, esc_chars):
	"""
	Escape special characters
	"""
	if not s:
		return ""
	for c in esc_chars:
		esc_str = "\\" + c
		s = s.replace(c, esc_str)
	return s


def unesc(s, esc_chars):
	"""
	UnEscape special characters
	"""
	for c in esc_chars:
		esc_str = "\\" + c
		s = s.replace(esc_str, c)
	return s


def execute_in_shell(cmd, verbose=0, low_priority=False):
	# using Popen instead of os.system - as recommended by python docs
	import tempfile
	from subprocess import Popen

	with tempfile.TemporaryFile() as stdout:
		with tempfile.TemporaryFile() as stderr:
			kwargs = {"shell": True, "stdout": stdout, "stderr": stderr}

			if low_priority:
				kwargs["preexec_fn"] = lambda: os.nice(10)

			p = Popen(cmd, **kwargs)
			p.wait()

			stdout.seek(0)
			out = stdout.read()

			stderr.seek(0)
			err = stderr.read()

	if verbose:
		if err:
			print(err)
		if out:
			print(out)

	return err, out


def get_path(*path, **kwargs):
	base = kwargs.get("base")
	if not base:
		base = frappe.local.site_path
	return os.path.join(base, *path)


def get_site_base_path():
	return frappe.local.site_path


def get_site_path(*path):
	return get_path(base=get_site_base_path(), *path)


def get_files_path(*path, **kwargs):
	return get_site_path("private" if kwargs.get("is_private") else "public", "files", *path)


def get_bench_path():
	return os.path.realpath(os.path.join(os.path.dirname(frappe.__file__), "..", "..", ".."))


def get_bench_id():
	return frappe.get_conf().get("bench_id", get_bench_path().strip("/").replace("/", "-"))


def get_site_id(site=None):
	return f"{site or frappe.local.site}@{get_bench_id()}"


def get_backups_path():
	return get_site_path("private", "backups")


def get_request_site_address(full_address=False):
	return get_url(full_address=full_address)


def get_site_url(site):
	return "http://{site}:{port}".format(site=site, port=frappe.get_conf(site).webserver_port)


def encode_dict(d, encoding="utf-8"):
	for key in d:
		if isinstance(d[key], str) and isinstance(d[key], str):
			d[key] = d[key].encode(encoding)

	return d


def decode_dict(d, encoding="utf-8"):
	for key in d:
		if isinstance(d[key], str) and not isinstance(d[key], str):
			d[key] = d[key].decode(encoding, "ignore")
	return d


@functools.lru_cache()
def get_site_name(hostname):
	return hostname.split(":")[0]


def get_disk_usage():
	"""get disk usage of files folder"""
	files_path = get_files_path()
	if not os.path.exists(files_path):
		return 0
	err, out = execute_in_shell("du -hsm {files_path}".format(files_path=files_path))
	return cint(out.split("\n")[-2].split("\t")[0])


def touch_file(path):
	with open(path, "a"):
		os.utime(path, None)
	return path


def get_test_client() -> Client:
	"""Returns an test instance of the Frappe WSGI"""
	from frappe.app import application

	return Client(application)


def get_hook_method(hook_name, fallback=None):
	method = frappe.get_hooks().get(hook_name)
	if method:
		method = frappe.get_attr(method[0])
		return method
	if fallback:
		return fallback


def call_hook_method(hook, *args, **kwargs):
	out = None
	for method_name in frappe.get_hooks(hook):
		out = out or frappe.get_attr(method_name)(*args, **kwargs)

	return out


def is_cli() -> bool:
	"""Returns True if current instance is being run via a terminal"""
	invoked_from_terminal = False
	try:
		invoked_from_terminal = bool(os.get_terminal_size())
	except Exception:
		invoked_from_terminal = sys.stdin.isatty()
	return invoked_from_terminal


def update_progress_bar(txt, i, l):
	if os.environ.get("CI"):
		if i == 0:
			sys.stdout.write(txt)

		sys.stdout.write(".")
		sys.stdout.flush()
		return

	if not getattr(frappe.local, "request", None) or is_cli():
		lt = len(txt)
		try:
			col = 40 if os.get_terminal_size().columns > 80 else 20
		except OSError:
			# in case function isn't being called from a terminal
			col = 40

		if lt < 36:
			txt = txt + " " * (36 - lt)

		complete = int(float(i + 1) / l * col)
		completion_bar = ("=" * complete).ljust(col, " ")
		percent_complete = str(int(float(i + 1) / l * 100))
		sys.stdout.write("\r{0}: [{1}] {2}%".format(txt, completion_bar, percent_complete))
		sys.stdout.flush()


def get_html_format(print_path):
	html_format = None
	if os.path.exists(print_path):
		with open(print_path, "r") as f:
			html_format = f.read()

		for include_directive, path in re.findall("""({% include ['"]([^'"]*)['"] %})""", html_format):
			for app_name in frappe.get_installed_apps():
				include_path = frappe.get_app_path(app_name, *path.split(os.path.sep))
				if os.path.exists(include_path):
					with open(include_path, "r") as f:
						html_format = html_format.replace(include_directive, f.read())
					break

	return html_format


def is_markdown(text):
	if "<!-- markdown -->" in text:
		return True
	elif "<!-- html -->" in text:
		return False
	else:
		return not re.search(r"<p[\s]*>|<br[\s]*>", text)


def get_sites(sites_path=None):
	if not sites_path:
		sites_path = getattr(frappe.local, "sites_path", None) or "."

	sites = []
	for site in os.listdir(sites_path):
		path = os.path.join(sites_path, site)

		if (
			os.path.isdir(path)
			and not os.path.islink(path)
			and os.path.exists(os.path.join(path, "site_config.json"))
		):
			# is a dir and has site_config.json
			sites.append(site)

	return sorted(sites)


def get_request_session(max_retries=5):
	import requests
	from urllib3.util import Retry

	session = requests.Session()
	http_adapter = requests.adapters.HTTPAdapter(
		max_retries=Retry(total=max_retries, status_forcelist=[500])
	)

	session.mount("http://", http_adapter)
	session.mount("https://", http_adapter)

	return session


def markdown(text, sanitize=True, linkify=True):
	html = text if is_html(text) else frappe.utils.md_to_html(text)

	if sanitize:
		html = html.replace("<!-- markdown -->", "")
		html = sanitize_html(html, linkify=linkify)

	return html


def sanitize_email(emails):
	sanitized = []
	for e in split_emails(emails):
		if not validate_email_address(e):
			continue

		full_name, email_id = parse_addr(e)
		sanitized.append(formataddr((full_name, email_id)))

	return ", ".join(sanitized)


def parse_addr(email_string):
	"""
	Return email_id and user_name based on email string
	Raise error if email string is not valid
	"""
	name, email = parseaddr(email_string)
	if check_format(email):
		name = get_name_from_email_string(email_string, email, name)
		return (name, email)
	else:
		email_regex = re.compile(r"([a-zA-Z0-9_.+-]+@[a-zA-Z0-9-]+\.[a-zA-Z0-9-.]+)")
		email_list = re.findall(email_regex, email_string)
		if len(email_list) > 0 and check_format(email_list[0]):
			# take only first email address
			email = email_list[0]
			name = get_name_from_email_string(email_string, email, name)
			return (name, email)
	return (None, email)


def check_format(email_id):
	"""
	Check if email_id is valid. valid email:text@example.com
	String check ensures that email_id contains both '.' and
	'@' and index of '@' is less than '.'
	"""
	is_valid = False
	try:
		pos = email_id.rindex("@")
		is_valid = pos > 0 and (email_id.rindex(".") > pos) and (len(email_id) - pos > 4)
	except Exception:
		# print(e)
		pass
	return is_valid


def get_name_from_email_string(email_string, email_id, name):
	name = email_string.replace(email_id, "")
	name = re.sub(r"[^A-Za-z0-9\u00C0-\u024F\/\_\' ]+", "", name).strip()
	if not name:
		name = email_id
	return name


def get_installed_apps_info():
	out = []
	from frappe.utils.change_log import get_versions

	for app, version_details in get_versions().items():
		out.append(
			{
				"app_name": app,
				"version": version_details.get("branch_version") or version_details.get("version"),
				"branch": version_details.get("branch"),
			}
		)

	return out


def get_site_info():
	from frappe.email.queue import get_emails_sent_this_month
	from frappe.utils.user import get_system_managers

	# only get system users
	users = frappe.get_all(
		"User",
		filters={"user_type": "System User", "name": ("not in", frappe.STANDARD_USERS)},
		fields=["name", "enabled", "last_login", "last_active", "language", "time_zone"],
	)
	system_managers = get_system_managers(only_name=True)
	for u in users:
		# tag system managers
		u.is_system_manager = 1 if u.name in system_managers else 0
		u.full_name = get_fullname(u.name)
		u.email = u.name
		del u["name"]

	system_settings = frappe.db.get_singles_dict("System Settings")
	space_usage = frappe._dict((frappe.local.conf.limits or {}).get("space_usage", {}))

	kwargs = {
		"fields": ["user", "creation", "full_name"],
		"filters": {"Operation": "Login", "Status": "Success"},
		"limit": "10",
	}

	site_info = {
		"installed_apps": get_installed_apps_info(),
		"users": users,
		"country": system_settings.country,
		"language": system_settings.language or "english",
		"time_zone": system_settings.time_zone,
		"setup_complete": cint(system_settings.setup_complete),
		"scheduler_enabled": system_settings.enable_scheduler,
		# usage
		"emails_sent": get_emails_sent_this_month(),
		"space_used": flt((space_usage.total or 0) / 1024.0, 2),
		"database_size": space_usage.database_size,
		"backup_size": space_usage.backup_size,
		"files_size": space_usage.files_size,
		"last_logins": frappe.get_all("Activity Log", **kwargs),
	}

	# from other apps
	for method_name in frappe.get_hooks("get_site_info"):
		site_info.update(frappe.get_attr(method_name)(site_info) or {})

	# dumps -> loads to prevent datatype conflicts
	return json.loads(frappe.as_json(site_info))


def parse_json(val):
	"""
	Parses json if string else return
	"""
	if isinstance(val, str):
		val = json.loads(val)
	if isinstance(val, dict):
		val = frappe._dict(val)
	return val


def get_db_count(*args):
	"""
	Pass a doctype or a series of doctypes to get the count of docs in them
	Parameters:
	        *args: Variable length argument list of doctype names whose doc count you need

	Returns:
	        dict: A dict with the count values.

	Example:
	        via terminal:
	                bench --site erpnext.local execute frappe.utils.get_db_count --args "['DocType', 'Communication']"
	"""
	db_count = {}
	for doctype in args:
		db_count[doctype] = frappe.db.count(doctype)

	return json.loads(frappe.as_json(db_count))


def call(fn, *args, **kwargs):
	"""
	Pass a doctype or a series of doctypes to get the count of docs in them
	Parameters:
	        fn: frappe function to be called

	Returns:
	        based on the function you call: output of the function you call

	Example:
	        via terminal:
	                bench --site erpnext.local execute frappe.utils.call --args '''["frappe.get_all", "Activity Log"]''' --kwargs '''{"fields": ["user", "creation", "full_name"], "filters":{"Operation": "Login", "Status": "Success"}, "limit": "10"}'''
	"""
	return json.loads(frappe.as_json(frappe.call(fn, *args, **kwargs)))


# Following methods are aken as-is from Python 3 codebase
# since gzip.compress and gzip.decompress are not available in Python 2.7
def gzip_compress(data, compresslevel=9):
	"""Compress data in one shot and return the compressed string.
	Optional argument is the compression level, in range of 0-9.
	"""
	buf = io.BytesIO()
	with GzipFile(fileobj=buf, mode="wb", compresslevel=compresslevel) as f:
		f.write(data)
	return buf.getvalue()


def gzip_decompress(data):
	"""Decompress a gzip compressed string in one shot.
	Return the decompressed string.
	"""
	with GzipFile(fileobj=io.BytesIO(data)) as f:
		return f.read()


def get_safe_filters(filters):
	try:
		filters = json.loads(filters)

		if isinstance(filters, (int, float)):
			filters = frappe.as_unicode(filters)

	except (TypeError, ValueError):
		# filters are not passed, not json
		pass

	return filters


def create_batch(iterable: Iterable, size: int) -> Generator[Iterable, None, None]:
	"""Convert an iterable to multiple batches of constant size of batch_size

	Args:
	        iterable (Iterable): Iterable object which is subscriptable
	        size (int): Maximum size of batches to be generated

	Yields:
	        Generator[List]: Batched iterable of maximum length `size`
	"""
	total_count = len(iterable)
	for i in range(0, total_count, size):
		yield iterable[i : min(i + size, total_count)]


def set_request(**kwargs):
	from werkzeug.test import EnvironBuilder
	from werkzeug.wrappers import Request

	builder = EnvironBuilder(**kwargs)
	frappe.local.request = Request(builder.get_environ())


def get_html_for_route(route):
	from frappe.website.serve import get_response

	set_request(method="GET", path=route)
	response = get_response()
	html = frappe.safe_decode(response.get_data())
	return html


def get_file_size(path, format=False):
	num = os.path.getsize(path)

	if not format:
		return num

	suffix = "B"

	for unit in ["", "Ki", "Mi", "Gi", "Ti", "Pi", "Ei", "Zi"]:
		if abs(num) < 1024:
			return "{0:3.1f}{1}{2}".format(num, unit, suffix)
		num /= 1024

	return "{0:.1f}{1}{2}".format(num, "Yi", suffix)


def get_build_version():
	try:
		return str(os.path.getmtime(os.path.join(frappe.local.sites_path, ".build")))
	except OSError:
		# .build can sometimes not exist
		# this is not a major problem so send fallback
		return frappe.utils.random_string(8)


def get_assets_json():
	def _get_assets():
		# get merged assets.json and assets-rtl.json
		assets = frappe.parse_json(frappe.read_file("assets/assets.json"))

		if assets_rtl := frappe.read_file("assets/assets-rtl.json"):
			assets.update(frappe.parse_json(assets_rtl))

		return assets

	if not hasattr(frappe.local, "assets_json"):
		if not frappe.conf.developer_mode:
			frappe.local.assets_json = frappe.cache().get_value(
				"assets_json",
				_get_assets,
				shared=True,
			)

		else:
			frappe.local.assets_json = _get_assets()

	return frappe.local.assets_json


def get_bench_relative_path(file_path):
	"""Fixes paths relative to the bench root directory if exists and returns the absolute path

	Args:
	        file_path (str, Path): Path of a file that exists on the file system

	Returns:
	        str: Absolute path of the file_path
	"""
	if not os.path.exists(file_path):
		base_path = ".."
	elif file_path.startswith(os.sep):
		base_path = os.sep
	else:
		base_path = "."

	file_path = os.path.join(base_path, file_path)

	if not os.path.exists(file_path):
		print("Invalid path {0}".format(file_path[3:]))
		sys.exit(1)

	return os.path.abspath(file_path)


def groupby_metric(iterable: typing.Dict[str, list], key: str):
	"""Group records by a metric.

	Usecase: Lets assume we got country wise players list with the ranking given for each player(multiple players in a country can have same ranking aswell).
	We can group the players by ranking(can be any other metric) using this function.

	>>> d = {
	        'india': [{'id':1, 'name': 'iplayer-1', 'ranking': 1}, {'id': 2, 'ranking': 1, 'name': 'iplayer-2'}, {'id': 2, 'ranking': 2, 'name': 'iplayer-3'}],
	        'Aus': [{'id':1, 'name': 'aplayer-1', 'ranking': 1}, {'id': 2, 'ranking': 1, 'name': 'aplayer-2'}, {'id': 2, 'ranking': 2, 'name': 'aplayer-3'}]
	}
	>>> groupby(d, key='ranking')
	{1: {'Aus': [{'id': 1, 'name': 'aplayer-1', 'ranking': 1},
	                        {'id': 2, 'name': 'aplayer-2', 'ranking': 1}],
	        'india': [{'id': 1, 'name': 'iplayer-1', 'ranking': 1},
	                        {'id': 2, 'name': 'iplayer-2', 'ranking': 1}]},
	2: {'Aus': [{'id': 2, 'name': 'aplayer-3', 'ranking': 2}],
	        'india': [{'id': 2, 'name': 'iplayer-3', 'ranking': 2}]}}
	"""
	records = {}
	for category, items in iterable.items():
		for item in items:
			records.setdefault(item[key], {}).setdefault(category, []).append(item)
	return records


def get_table_name(table_name: str) -> str:
	return f"tab{table_name}" if not table_name.startswith("__") else table_name


def squashify(what):
	if isinstance(what, Sequence) and len(what) == 1:
		return what[0]

	return what


def safe_json_loads(*args):
	results = []

	for arg in args:
		try:
			arg = json.loads(arg)
		except Exception:
			pass

		results.append(arg)

	return squashify(results)


def dictify(arg):
	if isinstance(arg, MutableSequence):
		for i, a in enumerate(arg):
			arg[i] = dictify(a)
	elif isinstance(arg, MutableMapping):
		arg = frappe._dict(arg)

	return arg


def add_user_info(user, user_info):
	if user not in user_info:
		info = (
			frappe.db.get_value(
				"User", user, ["full_name", "user_image", "name", "email", "time_zone"], as_dict=True
			)
			or frappe._dict()
		)
		user_info[user] = frappe._dict(
			fullname=info.full_name or user,
			image=info.user_image,
			name=user,
			email=info.email,
			time_zone=info.time_zone,
		)


def is_git_url(url: str) -> bool:
	# modified to allow without the tailing .git from https://github.com/jonschlinkert/is-git-url.git
	pattern = r"(?:git|ssh|https?|\w*@[-\w.]+):(\/\/)?(.*?)(\.git)?(\/?|\#[-\d\w._]+?)$"
	return bool(re.match(pattern, url))<|MERGE_RESOLUTION|>--- conflicted
+++ resolved
@@ -18,12 +18,8 @@
 from urllib.parse import quote, urlparse
 
 from redis.exceptions import ConnectionError
-<<<<<<< HEAD
 import phonenumbers as ph
-from collections.abc import MutableMapping, MutableSequence, Sequence
-=======
 from werkzeug.test import Client
->>>>>>> fcb86d7f
 
 import frappe
 
@@ -86,7 +82,6 @@
 		email_id = email_id.decode("utf-8", "ignore")
 	return email_id
 
-<<<<<<< HEAD
 def validate_phone_number_with_isd(phone, fieldname, throw=False):
 	from frappe import _
 	if not phone:
@@ -103,8 +98,6 @@
 	if not ph.is_valid_number(phone_number):
 		frappe.throw(_("Phone Number {0} set in field {1} is not valid.").format(frappe.bold(phone), frappe.bold(fieldname)), frappe.InvalidPhoneNumberError,
 		title = _("Invalid Phone Number"))
-=======
->>>>>>> fcb86d7f
 
 def validate_phone_number(phone_number, throw=False):
 	"""Returns True if valid phone number"""
