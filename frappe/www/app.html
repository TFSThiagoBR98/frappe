--- conflicted
+++ resolved
@@ -25,16 +25,12 @@
 		{%- endfor -%}
 	</head>
 	<body>
-<<<<<<< HEAD
-		{% include "public/icons/timeless/symbol-defs.svg" %}
+		{% include "public/icons/timeless/icons.svg" %}
 		{% include "templates/includes/splash_screen.html" %}
-=======
-		{% include "public/icons/timeless/icons.svg" %}
 		<div class="centered splash">
 			<img src="{{ splash_image or "/assets/frappe/images/frappe-framework-logo.png" }}"
 				style="max-width: 100px; max-height: 100px;">
 		</div>
->>>>>>> 242e3825
 		<div class="main-section">
 			<header></header>
 			<div id="body"></div>
