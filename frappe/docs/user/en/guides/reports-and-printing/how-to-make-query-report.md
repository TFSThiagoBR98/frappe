You can create tabulated reports using complex SQL queries by creating a new Report. These reports can be created by a System Manager and are stored in the Database

&gt; Note: You will need System Manager Permissions for this.

To create a new Query Report:

### 1. Create a new Report

<<<<<<< HEAD
<img class="screenshot" src="assets/frappe/img/query-report.png">
=======
![Query Report](/assets/query-report.png)
>>>>>>> fe98b32e

1. Set type as "Query Report"
1. Set the reference DocType - Users that have access to the reference DocType will have access to the report
1. Set the module - The report will appear in the "Custom Reports" section of the module.
1. Add your Query

### 2. Set the Query

You can define complex queries such as:


	SELECT
	  `tabProduction Order`.name as "Production Order:Link/Production Order:200",
	  `tabProduction Order`.creation as "Date:Date:120",
	  `tabProduction Order`.production_item as "Item:Link/Item:150",
	  `tabProduction Order`.qty as "To Produce:Int:100",
	  `tabProduction Order`.produced_qty as "Produced:Int:100"
	FROM
	  `tabProduction Order`
	WHERE
	  `tabProduction Order`.docstatus=1
	  AND ifnull(`tabProduction Order`.produced_qty,0) &lt; `tabProduction Order`.qty
	  AND EXISTS (SELECT name from `tabStock Entry` where production_order =`tabProduction Order`.name)

1. To format the columns, set labels for each column in the format: [Label]:[Field Type]/[Options]:[Width]

### 3. Check the Report

<<<<<<< HEAD
<img class="screenshot" src="assets/frappe/img/query-report-out.png">
=======
![Query Report](/assets/query-report-out.png)
>>>>>>> fe98b32e

### 4. Advanced (adding filters)

If you are making a standard report, you can add filters in your query report just like [script reports](https://frappe.github.io/frappe/user/en/guides/reports-and-printing/how-to-make-script-reports) by adding a `.js` file in your query report folder. To include filters in your query, use `%(filter_key)s` where your filter value will be shown.

For example

	SELECT ... FROM ... WHERE item_code = %(item_code)s ORDER BY ...

---

### Note: Standard Script Report

If you are developing a standard report for an app, make sure to set "Is Standard" as "Yes"



<!-- markdown --><|MERGE_RESOLUTION|>--- conflicted
+++ resolved
@@ -6,11 +6,7 @@
 
 ### 1. Create a new Report
 
-<<<<<<< HEAD
-<img class="screenshot" src="assets/frappe/img/query-report.png">
-=======
 ![Query Report](/assets/query-report.png)
->>>>>>> fe98b32e
 
 1. Set type as "Query Report"
 1. Set the reference DocType - Users that have access to the reference DocType will have access to the report
@@ -39,11 +35,7 @@
 
 ### 3. Check the Report
 
-<<<<<<< HEAD
-<img class="screenshot" src="assets/frappe/img/query-report-out.png">
-=======
 ![Query Report](/assets/query-report-out.png)
->>>>>>> fe98b32e
 
 ### 4. Advanced (adding filters)
 
