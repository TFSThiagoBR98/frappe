// Copyright (c) 2015, Frappe Technologies Pvt. Ltd. and Contributors
// MIT License. See license.txt

// add a new dom element
frappe.provide('frappe.dom');

frappe.dom = {
	id_count: 0,
	freeze_count: 0,
	by_id: function(id) {
		return document.getElementById(id);
	},
	get_unique_id: function() {
		const id = 'unique-' + frappe.dom.id_count;
		frappe.dom.id_count++;
		return id;
	},
	set_unique_id: function(ele) {
		var $ele = $(ele);
		if($ele.attr('id')) {
			return $ele.attr('id');
		}
		var id = 'unique-' + frappe.dom.id_count;
		$ele.attr('id', id);
		frappe.dom.id_count++;
		return id;
	},
	eval: function(txt) {
		if(!txt) return;
		var el = document.createElement('script');
		el.appendChild(document.createTextNode(txt));
		// execute the script globally
		document.getElementsByTagName('head')[0].appendChild(el);
	},
	remove_script_and_style: function(txt) {
		const evil_tags = ["script", "style", "noscript", "title", "meta", "base", "head"];
		const regex = new RegExp(evil_tags.map(tag => `<${tag}>.*<\\/${tag}>`).join('|'));
		if (!regex.test(txt)) {
			// no evil tags found, skip the DOM method entirely!
			return txt;
		}

		var div = document.createElement('div');
		div.innerHTML = txt;
		var found = false;
		evil_tags.forEach(function(e) {
			var elements = div.getElementsByTagName(e);
			i = elements.length;
			while (i--) {
				found = true;
				elements[i].parentNode.removeChild(elements[i]);
			}
		});

		// remove links with rel="stylesheet"
		var elements = div.getElementsByTagName('link');
		var i = elements.length;
		while (i--) {
			if (elements[i].getAttribute("rel")=="stylesheet"){
				found = true;
				elements[i].parentNode.removeChild(elements[i]);
			}
		}
		if(found) {
			return div.innerHTML;
		} else {
			// don't disturb
			return txt;
		}
	},
	is_element_in_viewport: function (el) {

		//special bonus for those using jQuery
		if (typeof jQuery === "function" && el instanceof jQuery) {
			el = el[0];
		}

		var rect = el.getBoundingClientRect();

		return (
			rect.top >= 0
			&& rect.left >= 0
			// && rect.bottom <= (window.innerHeight || document.documentElement.clientHeight) && /*or $(window).height() */
			// && rect.right <= (window.innerWidth || document.documentElement.clientWidth) /*or $(window).width() */
		);
	},

	set_style: function(txt, id) {
		if(!txt) return;

		var se = document.createElement('style');
		se.type = "text/css";

		if (id) {
			var element = document.getElementById(id);
			if (element) {
				element.parentNode.removeChild(element);
			}
			se.id = id;
		}

		if (se.styleSheet) {
			se.styleSheet.cssText = txt;
		} else {
			se.appendChild(document.createTextNode(txt));
		}
		document.getElementsByTagName('head')[0].appendChild(se);
		return se;
	},
	add: function(parent, newtag, className, cs, innerHTML, onclick) {
		if(parent && parent.substr)parent = frappe.dom.by_id(parent);
		var c = document.createElement(newtag);
		if(parent)
			parent.appendChild(c);

		// if image, 3rd parameter is source
		if(className) {
			if(newtag.toLowerCase()=='img')
				c.src = className
			else
				c.className = className;
		}
		if(cs) frappe.dom.css(c,cs);
		if(innerHTML) c.innerHTML = innerHTML;
		if(onclick) c.onclick = onclick;
		return c;
	},
	css: function(ele, s) {
		if(ele && s) {
			$.extend(ele.style, s);
		}
		return ele;
	},
	activate: function($parent, $child, common_class, active_class='active') {
		$parent.find(`.${common_class}.${active_class}`)
			.removeClass(active_class);
		$child.addClass(active_class);
	},
	freeze: function(msg, css_class) {
		// blur
		if(!$('#freeze').length) {
			var freeze = $('<div id="freeze" class="modal-backdrop fade"></div>')
				.on("click", function() {
					if (cur_frm && cur_frm.cur_grid) {
						cur_frm.cur_grid.toggle_view();
						return false;
					}
				})
				.appendTo("#body_div");

			freeze.html(repl('<div class="freeze-message-container"><div class="freeze-message"><p class="lead">%(msg)s</p></div></div>',
				{msg: msg || ""}));

			setTimeout(function() { freeze.addClass("in") }, 1);

		} else {
			$("#freeze").addClass("in");
		}

		if (css_class) {
			$("#freeze").addClass(css_class);
		}

		frappe.dom.freeze_count++;
	},
	unfreeze: function() {
		if(!frappe.dom.freeze_count) return; // anything open?
		frappe.dom.freeze_count--;
		if(!frappe.dom.freeze_count) {
			var freeze = $('#freeze').removeClass("in").remove();
		}
	},
	save_selection: function() {
		// via http://stackoverflow.com/questions/5605401/insert-link-in-contenteditable-element
		if (window.getSelection) {
			var sel = window.getSelection();
			if (sel.getRangeAt && sel.rangeCount) {
				var ranges = [];
				for (var i = 0, len = sel.rangeCount; i < len; ++i) {
					ranges.push(sel.getRangeAt(i));
				}
				return ranges;
			}
		} else if (document.selection && document.selection.createRange) {
			return document.selection.createRange();
		}
		return null;
	},
	restore_selection: function(savedSel) {
		if (savedSel) {
			if (window.getSelection) {
				var sel = window.getSelection();
				sel.removeAllRanges();
				for (var i = 0, len = savedSel.length; i < len; ++i) {
					sel.addRange(savedSel[i]);
				}
			} else if (document.selection && savedSel.select) {
				savedSel.select();
			}
		}
	},
	is_touchscreen: function() {
		return ('ontouchstart' in window)
	},
	handle_broken_images(container) {
		$(container).find('img').on('error', (e) => {
			const $img = $(e.currentTarget);
			$img.addClass('no-image');
		});
	},
	scroll_to_bottom(container) {
		const $container = $(container);
		$container.scrollTop($container[0].scrollHeight);
	},
	file_to_base64(file_obj) {
		return new Promise(resolve => {
			const reader = new FileReader();
			reader.onload = function() {
				resolve(reader.result);
			};
			reader.readAsDataURL(file_obj);
		});
	},
<<<<<<< HEAD
	scroll_to_section(section_name) {
		setTimeout(() => {
			const section = $(`a:contains("${section_name}")`);
			if (section.length) {
				if(section.parent().hasClass('collapsed')) {
					// opens the section
					section.click();
				}
				frappe.ui.scroll(section.parent().parent());
			}
		}, 200);
=======
	pixel_to_inches(pixels) {
		const div = $('<div id="dpi" style="height: 1in; width: 1in; left: 100%; position: fixed; top: 100%;"></div>');
		div.appendTo(document.body);

		const dpi_x = document.getElementById('dpi').offsetWidth;
		const inches = pixels / dpi_x;
		div.remove();

		return inches;
>>>>>>> af1e7b14
	}
};

frappe.ellipsis = function(text, max) {
	if(!max) max = 20;
	text = cstr(text);
	if(text.length > max) {
		text = text.substr(0, max) + '...';
	}
	return text;
};

frappe.run_serially = function(tasks) {
	var result = Promise.resolve();
	tasks.forEach(task => {
		if(task) {
			result = result.then ? result.then(task) : Promise.resolve();
		}
	});
	return result;
};

frappe.load_image = (src, onload, onerror, preprocess = () => {}) => {
	var tester = new Image();
	tester.onload = function() {
		onload(this);
	};
	tester.onerror = onerror;

	preprocess(tester);
	tester.src = src;
}

frappe.timeout = seconds => {
	return new Promise((resolve) => {
		setTimeout(() => resolve(), seconds * 1000);
	});
};

frappe.scrub = function(text) {
	return text.replace(/ /g, "_").toLowerCase();
};

frappe.get_modal = function(title, content) {
	return $(`<div class="modal fade" style="overflow: auto;" tabindex="-1">
		<div class="modal-dialog">
			<div class="modal-content">
				<div class="modal-header">
	                <div class="row">
	                    <div class="col-xs-7">
							<span class="indicator hidden"></span>
	                        <h4 class="modal-title" style="font-weight: bold;">${title}</h4>
	                    </div>
	                    <div class="col-xs-5">
	                        <div class="text-right buttons">
	            				<button type="button" class="btn btn-default btn-sm btn-modal-close"
	                                data-dismiss="modal">
									<i class="octicon octicon-x visible-xs" style="padding: 1px 0px;"></i>
									<span class="hidden-xs">${__("Close")}</span></button>
	            				<button type="button" class="btn btn-primary btn-sm hide">
	                                ${__("Confirm")}</button>
	                        </div>
	                    </div>
	                </div>
				</div>
				<div class="modal-body ui-front">${content}
				</div>
			</div>
		</div>
	</div>`)
};

frappe.is_online = function() {
	if (frappe.boot.developer_mode == 1) {
		// always online in developer_mode
		return true;
	}
	if ('onLine' in navigator) {
		return navigator.onLine;
	}
	return true;
};

// bind online/offline events
$(window).on('online', function() {
	frappe.show_alert({
		indicator: 'green',
		message: __('You are connected to internet.')
	});
});

$(window).on('offline', function() {
	frappe.show_alert({
		indicator: 'orange',
		message: __('Connection lost. Some features might not work.')
	});
});


// add <option> list to <select>
(function($) {
	$.fn.add_options = function(options_list) {
		// create options
		for(var i=0, j=options_list.length; i<j; i++) {
			var v = options_list[i];
			if (is_null(v)) {
				var value = null;
				var label = null;
			} else {
				var is_value_null = is_null(v.value);
				var is_label_null = is_null(v.label);

				if (is_value_null && is_label_null) {
					var value = v;
					var label = __(v);
				} else {
					var value = is_value_null ? "" : v.value;
					var label = is_label_null ? __(value) : __(v.label);
				}
			}
			$('<option>').html(cstr(label)).attr('value', value).appendTo(this);
		}
		// select the first option
		this.selectedIndex = 0;
		return $(this);
	}
	$.fn.set_working = function() {
		this.prop('disabled', true);
	}
	$.fn.done_working = function() {
		this.prop('disabled', false);
	}
})(jQuery);

(function($) {
	function pasteIntoInput(el, text) {
		el.focus();
		if (typeof el.selectionStart == "number") {
			var val = el.value;
			var selStart = el.selectionStart;
			el.value = val.slice(0, selStart) + text + val.slice(el.selectionEnd);
			el.selectionEnd = el.selectionStart = selStart + text.length;
		} else if (typeof document.selection != "undefined") {
			var textRange = document.selection.createRange();
			textRange.text = text;
			textRange.collapse(false);
			textRange.select();
		}
	}

	function allowTabChar(el) {
		$(el).keydown(function(e) {
			if (e.which == 9) {
				pasteIntoInput(this, "\t");
				return false;
			}
		});

		// For Opera, which only allows suppression of keypress events, not keydown
		$(el).keypress(function(e) {
			if (e.which == 9) {
				return false;
			}
		});
	}

	$.fn.allowTabs = function() {
		if (this.jquery) {
			this.each(function() {
				if (this.nodeType == 1) {
					var nodeName = this.nodeName.toLowerCase();
					if (nodeName == "textarea" || (nodeName == "input" && this.type == "text")) {
						allowTabChar(this);
					}
				}
			})
		}
		return this;
	}
})(jQuery);<|MERGE_RESOLUTION|>--- conflicted
+++ resolved
@@ -221,7 +221,6 @@
 			reader.readAsDataURL(file_obj);
 		});
 	},
-<<<<<<< HEAD
 	scroll_to_section(section_name) {
 		setTimeout(() => {
 			const section = $(`a:contains("${section_name}")`);
@@ -233,7 +232,7 @@
 				frappe.ui.scroll(section.parent().parent());
 			}
 		}, 200);
-=======
+	},
 	pixel_to_inches(pixels) {
 		const div = $('<div id="dpi" style="height: 1in; width: 1in; left: 100%; position: fixed; top: 100%;"></div>');
 		div.appendTo(document.body);
@@ -243,7 +242,6 @@
 		div.remove();
 
 		return inches;
->>>>>>> af1e7b14
 	}
 };
 
