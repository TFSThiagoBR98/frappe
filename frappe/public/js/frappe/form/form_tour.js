--- conflicted
+++ resolved
@@ -11,16 +11,10 @@
 			padding: 10,
 			overlayClickNext: true,
 			keyboardControl: true,
-<<<<<<< HEAD
-			closeBtnText: __("Close"),
-			nextBtnText: __("Next"),
-			prevBtnText: __("Previous"),
-=======
 			nextBtnText: __("Next"),
 			prevBtnText: __("Previous"),
 			doneBtnText: __("Done"),
 			closeBtnText: __("Close"),
->>>>>>> 18961eae
 			opacity: 0.25,
 			onHighlighted: (step) => {
 				// if last step is to save, then attach a listener to save button
