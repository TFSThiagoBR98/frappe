--- conflicted
+++ resolved
@@ -242,30 +242,8 @@
         } else {
             this.toggle_nothing_to_show(true);
         }
-
-	}
-
-	render_background_report() {
-		this.toggle_message(true);
-		let mandatory = this.filters.filter(f => f.df.reqd);
-    	let missing_mandatory = mandatory.filter(f => !f.get_value());
-    	if (!missing_mandatory.length){
-    	    let filters = this.get_filter_values(true);
-            return new Promise(resolve => frappe.call({
-                method: 'frappe.desk.query_report.background_enqueue_run',
-                type: 'GET',
-                args: {
-                    report_name: this.report_name,
-                    filters: filters
-                },
-                callback: resolve
-            })).then(r => {
-                const data = r.message;
-                this.toggle_nothing_to_show(true);
-                frappe.msgprint("Prepared report initiated successfully. Track and access results  <a class='text-info' target='_blank' href="+data.redirect_url+">here</a>", "Notification");
-            });
-    	}
-	}
+	}
+
 	render_report(data) {
 		this.columns = this.prepare_columns(data.columns);
 		this.data = this.prepare_data(data.result);
@@ -632,22 +610,33 @@
 	}
 	toggle_to_button(){
 		this.page.add_inner_button(__("Download Report"), function () {
-<<<<<<< HEAD
-            frappe.call({
-                method:"frappe.core.doctype.prepared_report.prepared_report.download_attachment",
-                args: {"dn": flags.name}
-            });
-        });
-
-=======
 			frappe.call({
 				method:"frappe.core.doctype.prepared_report.prepared_report.download_attachment",
 				args: {"dn": flags.name}
 			});
 		});
 
-		this.page.add_inner_message(__("This report was generated on " + flags.generated_on));
->>>>>>> 658d463b
+		this.page.add_inner_button(__("Generate Prepared Report"), () => {
+            let mandatory = this.filters.filter(f => f.df.reqd);
+            let missing_mandatory = mandatory.filter(f => !f.get_value());
+            if (!missing_mandatory.length){
+                let filters = this.get_filter_values(true);
+                return new Promise(resolve => frappe.call({
+                    method: 'frappe.desk.query_report.background_enqueue_run',
+                    type: 'GET',
+                    args: {
+                        report_name: this.report_name,
+                        filters: filters
+                    },
+                    callback: resolve
+                })).then(r => {
+                    const data = r.message;
+                    frappe.msgprint("Prepared report initiated successfully. Track and access results  <a class='text-info' target='_blank' href="+data.redirect_url+">here</a>", "Notification");
+                    this.toggle_nothing_to_show(true);
+                });
+            }
+		});
+    	this.page.add_inner_message(__("This report was generated on " + flags.generated_on));
 	}
 	toggle_message(flag, message) {
 		if (flag) {
