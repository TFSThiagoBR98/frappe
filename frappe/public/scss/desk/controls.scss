@import "grid";
@import "color_picker";

/* table multiselect */
.table-multiselect {
	display: flex;
	align-items: center;
	flex-wrap: wrap;
	height: auto;
	padding: 10px;
	padding-bottom: 5px;
	.link-field {
		width: 100%;
	}
}

.table-multiselect.form-control input {
	width: 100%;
	display: inline-block;
	outline: none;
	border: none;
	padding: 0;
	margin-bottom: var(--margin-sm);
	font-size: var(--text-xs);
}

.table-multiselect .awesomplete {
	width: 100%;
	display: inline;
}

.awesomplete .input-with-feedback {
	background-color: var(--control-bg);
	color: var(--text-color);
}

/* multiselect list */
.multiselect-list {
	.status-text {
		position: absolute;
		top: 4px;
	}

	.dropdown-menu {
		width: 100%;
	}

	li {
		padding: var(--padding-sm);
	}

	.selectable-item {
		cursor: pointer;
		@include flex(flex, space-between, center, null);
		.icon {
			display: none;
		}
	}

	.selectable-item.selected {
		background-color: var(--yellow-highlight-color);

		.icon {
			display: block;
		}
	}

	.selectable-item:hover, .selectable-item.highlighted {
		background-color: var(--fg-hover-color);
	}

	.selectable-items {
		max-height: 200px;
		overflow: auto;

		.multiselect-check {
			margin-left: var(--margin-sm);
		}
	}
}

.frappe-control {
	font-size: var(--text-md);
	.control-label.reqd:after {
		content: ' *';
		color: var(--red-400);
	}
	.ql-editor:not(.read-mode) {
		background-color: var(--control-bg);
	}
	.address-box {
		background-color: var(--control-bg);
		padding: var(--padding-sm);
		margin-bottom: var(--margin-sm);
		border: 1px solid var(--border-color);
		border-radius: var(--border-radius);
		font-size: var(--text-sm);
		word-wrap: break-word;
		p:last-child {
			margin-bottom: 0;
		}
	}
}

.frappe-control:not([data-fieldtype='MultiSelectPills']):not([data-fieldtype='Table MultiSelect']) {
	&.has-error {
		input {
			border: 1px solid var(--error-border);

			&:focus {
				box-shadow: 0 0 0 $input-btn-focus-width var(--error-bg);
			}
		}
	}
}

.frappe-control[data-fieldtype='MultiSelectPills'],
.frappe-control[data-fieldtype='Table MultiSelect'] {
	&.has-error {
		.control-input {
			border: 1px solid var(--error-border);
			border-radius: var(--border-radius);
		}
	}
}

.ace_editor {
	background-color: var(--control-bg);
	color: var(--text-color);
	.ace_gutter {
		z-index: auto;
		background: var(--control-bg);
		color: var(--text-light);
		.ace_gutter-active-line {
			background-color: var(--control-bg-on-gray);
		}
	}
	.ace_marker-layer .ace_active-line {
		background-color: var(--control-bg-on-gray);
	}
	.ace_print-margin {
		background-color: var(--dark-border-color);
	}
}

.frappe-control[data-fieldtype="Attach"],
.frappe-control[data-fieldtype="Attach Image"] {
	.attached-file {
		position: relative;
		padding: 6px 10px;
		background: var(--control-bg);
		border-radius: var(--border-radius);
		font-size: var(--text-md);
	}
}

/* progress bar */
.progress, .progress-bar {
	box-shadow: none;
}

a.progress-small {
	.progress-chart {
		width: 40px;
		margin-top: 4px;
		float: right;
	}

	.progress {
		margin-bottom: 0;
	}

	.progress-bar {
		transition: unset;
		background-color: var(--green-500);
	}
}

.progress-bar-success {
	background-color: var(--green-500);
}

.progress-bar-danger {
	background-color: var(--red-500);
}

.progress-bar-warning {
	background-color: var(--orange-500);
}

<<<<<<< HEAD
textarea.form-control {
	height: 120px;
}

.link-select-row {
	padding: var(--padding-sm);
	border-bottom: 1px solid var(--border-color);
}

.barcode-wrapper {
	text-align: center;
}

@media (min-width: 768px) {
	.video-modal .modal-dialog {
		width: 700px;
	}
}

.link-field.ui-front {
	z-index: inherit;
=======
.rating {
	// rating
	--star-fill: var(--gray-300);
	.star-hover {
		--star-fill: var(--yellow-100);
	}
	.star-click {
		--star-fill: var(--yellow-300);
	}
>>>>>>> 033d03d2
}<|MERGE_RESOLUTION|>--- conflicted
+++ resolved
@@ -188,7 +188,6 @@
 	background-color: var(--orange-500);
 }
 
-<<<<<<< HEAD
 textarea.form-control {
 	height: 120px;
 }
@@ -210,7 +209,8 @@
 
 .link-field.ui-front {
 	z-index: inherit;
-=======
+}
+
 .rating {
 	// rating
 	--star-fill: var(--gray-300);
@@ -220,5 +220,4 @@
 	.star-click {
 		--star-fill: var(--yellow-300);
 	}
->>>>>>> 033d03d2
 }