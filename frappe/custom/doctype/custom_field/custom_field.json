{
 "actions": [],
 "allow_import": 1,
 "creation": "2013-01-10 16:34:01",
 "description": "Adds a custom field to a DocType",
 "doctype": "DocType",
 "document_type": "Setup",
 "engine": "InnoDB",
 "field_order": [
  "dt",
  "module",
  "label",
  "label_help",
  "fieldname",
  "insert_after",
  "length",
  "column_break_6",
  "fieldtype",
  "precision",
  "hide_seconds",
  "hide_days",
  "options",
  "fetch_from",
  "fetch_if_empty",
  "options_help",
  "section_break_11",
  "collapsible",
  "collapsible_depends_on",
  "default",
  "depends_on",
  "mandatory_depends_on",
  "read_only_depends_on",
  "properties",
  "non_negative",
  "reqd",
  "unique",
  "read_only",
  "ignore_user_permissions",
  "hidden",
  "print_hide",
  "print_hide_if_no_value",
  "print_width",
  "no_copy",
  "allow_on_submit",
  "in_list_view",
  "in_standard_filter",
  "in_global_search",
  "in_preview",
  "bold",
  "report_hide",
  "search_index",
  "allow_in_quick_entry",
  "ignore_xss_filter",
  "translatable",
  "hide_border",
  "description",
  "permlevel",
  "width",
  "columns"
 ],
 "fields": [
  {
   "bold": 1,
   "fieldname": "dt",
   "fieldtype": "Link",
   "in_filter": 1,
   "in_list_view": 1,
   "label": "Document",
   "oldfieldname": "dt",
   "oldfieldtype": "Link",
   "options": "DocType",
   "reqd": 1,
   "search_index": 1
  },
  {
   "bold": 1,
   "fieldname": "label",
   "fieldtype": "Data",
   "in_filter": 1,
   "label": "Label",
   "no_copy": 1,
   "oldfieldname": "label",
   "oldfieldtype": "Data"
  },
  {
   "fieldname": "label_help",
   "fieldtype": "HTML",
   "label": "Label Help",
   "oldfieldtype": "HTML"
  },
  {
   "fieldname": "fieldname",
   "fieldtype": "Data",
   "in_list_view": 1,
   "label": "Fieldname",
   "no_copy": 1,
   "oldfieldname": "fieldname",
   "oldfieldtype": "Data",
   "read_only": 1
  },
  {
   "description": "Select the label after which you want to insert new field.",
   "fieldname": "insert_after",
   "fieldtype": "Select",
   "label": "Insert After",
   "no_copy": 1,
   "oldfieldname": "insert_after",
   "oldfieldtype": "Select"
  },
  {
   "fieldname": "column_break_6",
   "fieldtype": "Column Break"
  },
  {
   "bold": 1,
   "default": "Data",
   "fieldname": "fieldtype",
   "fieldtype": "Select",
   "in_filter": 1,
   "in_list_view": 1,
   "label": "Field Type",
   "oldfieldname": "fieldtype",
   "oldfieldtype": "Select",
   "options": "Attach\nAttach Image\nBarcode\nButton\nCheck\nCode\nColor\nColumn Break\nCurrency\nData\nDate\nDatetime\nDuration\nDynamic Link\nFloat\nFold\nGeolocation\nHeading\nHTML\nHTML Editor\nIcon\nImage\nInt\nLink\nLong Text\nMarkdown Editor\nPassword\nPercent\nRead Only\nRating\nSection Break\nSelect\nSmall Text\nTable\nTable MultiSelect\nText\nText Editor\nTime\nSignature\nTab Break",
   "reqd": 1
  },
  {
   "depends_on": "eval:in_list([\"Float\", \"Currency\", \"Percent\"], doc.fieldtype)",
   "description": "Set non-standard precision for a Float or Currency field",
   "fieldname": "precision",
   "fieldtype": "Select",
   "label": "Precision",
   "options": "\n0\n1\n2\n3\n4\n5\n6\n7\n8\n9"
  },
  {
   "fieldname": "options",
   "fieldtype": "Small Text",
   "in_list_view": 1,
   "label": "Options",
   "oldfieldname": "options",
   "oldfieldtype": "Text"
  },
  {
   "fieldname": "fetch_from",
   "fieldtype": "Small Text",
   "label": "Fetch From"
  },
  {
   "default": "0",
   "description": "If checked, this field will be not overwritten based on Fetch From if a value already exists.",
   "fieldname": "fetch_if_empty",
   "fieldtype": "Check",
   "label": "Fetch If Empty"
  },
  {
   "fieldname": "options_help",
   "fieldtype": "HTML",
   "label": "Options Help",
   "oldfieldtype": "HTML"
  },
  {
   "fieldname": "section_break_11",
   "fieldtype": "Section Break"
  },
  {
   "default": "0",
   "depends_on": "eval:doc.fieldtype==\"Section Break\"",
   "fieldname": "collapsible",
   "fieldtype": "Check",
   "label": "Collapsible"
  },
  {
   "depends_on": "eval:doc.fieldtype==\"Section Break\"",
   "fieldname": "collapsible_depends_on",
   "fieldtype": "Code",
   "label": "Collapsible Depends On"
  },
  {
   "fieldname": "default",
   "fieldtype": "Text",
   "label": "Default Value",
   "oldfieldname": "default",
   "oldfieldtype": "Text"
  },
  {
   "fieldname": "depends_on",
   "fieldtype": "Code",
   "label": "Depends On",
   "length": 255
  },
  {
   "fieldname": "description",
   "fieldtype": "Text",
   "label": "Field Description",
   "oldfieldname": "description",
   "oldfieldtype": "Text",
   "print_width": "300px",
   "width": "300px"
  },
  {
   "default": "0",
   "fieldname": "permlevel",
   "fieldtype": "Int",
   "label": "Permission Level",
   "oldfieldname": "permlevel",
   "oldfieldtype": "Int"
  },
  {
   "fieldname": "width",
   "fieldtype": "Data",
   "label": "Width",
   "oldfieldname": "width",
   "oldfieldtype": "Data"
  },
  {
   "description": "Number of columns for a field in a List View or a Grid (Total Columns should be less than 11)",
   "fieldname": "columns",
   "fieldtype": "Int",
   "label": "Columns"
  },
  {
   "fieldname": "properties",
   "fieldtype": "Column Break",
   "oldfieldtype": "Column Break",
   "print_width": "50%",
   "width": "50%"
  },
  {
   "default": "0",
   "fieldname": "reqd",
   "fieldtype": "Check",
   "in_list_view": 1,
   "label": "Is Mandatory Field",
   "oldfieldname": "reqd",
   "oldfieldtype": "Check"
  },
  {
   "default": "0",
   "fieldname": "unique",
   "fieldtype": "Check",
   "label": "Unique"
  },
  {
   "default": "0",
   "fieldname": "read_only",
   "fieldtype": "Check",
   "label": "Read Only"
  },
  {
   "default": "0",
   "depends_on": "eval:doc.fieldtype===\"Link\"",
   "fieldname": "ignore_user_permissions",
   "fieldtype": "Check",
   "label": "Ignore User Permissions"
  },
  {
   "default": "0",
   "fieldname": "hidden",
   "fieldtype": "Check",
   "label": "Hidden"
  },
  {
   "default": "0",
   "fieldname": "print_hide",
   "fieldtype": "Check",
   "label": "Print Hide",
   "oldfieldname": "print_hide",
   "oldfieldtype": "Check"
  },
  {
   "default": "0",
   "depends_on": "eval:[\"Int\", \"Float\", \"Currency\", \"Percent\"].indexOf(doc.fieldtype)!==-1",
   "fieldname": "print_hide_if_no_value",
   "fieldtype": "Check",
   "label": "Print Hide If No Value"
  },
  {
   "fieldname": "print_width",
   "fieldtype": "Data",
   "hidden": 1,
   "label": "Print Width",
   "no_copy": 1,
   "print_hide": 1
  },
  {
   "default": "0",
   "fieldname": "no_copy",
   "fieldtype": "Check",
   "label": "No Copy",
   "oldfieldname": "no_copy",
   "oldfieldtype": "Check"
  },
  {
   "default": "0",
   "fieldname": "allow_on_submit",
   "fieldtype": "Check",
   "label": "Allow on Submit",
   "oldfieldname": "allow_on_submit",
   "oldfieldtype": "Check"
  },
  {
   "default": "0",
   "fieldname": "in_list_view",
   "fieldtype": "Check",
   "label": "In List View"
  },
  {
   "default": "0",
   "fieldname": "in_standard_filter",
   "fieldtype": "Check",
   "label": "In Standard Filter"
  },
  {
   "default": "0",
   "depends_on": "eval:([\"Data\", \"Select\", \"Table\", \"Text\", \"Text Editor\", \"Link\", \"Small Text\", \"Long Text\", \"Read Only\", \"Heading\", \"Dynamic Link\"].indexOf(doc.fieldtype) !== -1)",
   "fieldname": "in_global_search",
   "fieldtype": "Check",
   "label": "In Global Search"
  },
  {
   "default": "0",
   "fieldname": "bold",
   "fieldtype": "Check",
   "label": "Bold"
  },
  {
   "default": "0",
   "fieldname": "report_hide",
   "fieldtype": "Check",
   "label": "Report Hide",
   "oldfieldname": "report_hide",
   "oldfieldtype": "Check"
  },
  {
   "default": "0",
   "fieldname": "search_index",
   "fieldtype": "Check",
   "hidden": 1,
   "label": "Index",
   "no_copy": 1,
   "print_hide": 1
  },
  {
   "default": "0",
   "description": "Don't HTML Encode HTML tags like &lt;script&gt; or just characters like &lt; or &gt;, as they could be intentionally used in this field",
   "fieldname": "ignore_xss_filter",
   "fieldtype": "Check",
   "label": "Ignore XSS Filter"
  },
  {
   "default": "1",
   "depends_on": "eval:['Data', 'Select', 'Text', 'Small Text', 'Text Editor'].includes(doc.fieldtype)",
   "fieldname": "translatable",
   "fieldtype": "Check",
   "label": "Translatable"
  },
  {
   "depends_on": "eval:in_list(['Data', 'Link', 'Dynamic Link', 'Password', 'Select', 'Read Only', 'Attach', 'Attach Image', 'Int'], doc.fieldtype)",
   "fieldname": "length",
   "fieldtype": "Int",
   "label": "Length"
  },
  {
   "fieldname": "mandatory_depends_on",
   "fieldtype": "Code",
   "label": "Mandatory Depends On",
   "length": 255
  },
  {
   "fieldname": "read_only_depends_on",
   "fieldtype": "Code",
   "label": "Read Only Depends On",
   "length": 255
  },
  {
   "default": "0",
   "fieldname": "allow_in_quick_entry",
   "fieldtype": "Check",
   "label": "Allow in Quick Entry"
  },
  {
   "default": "0",
   "depends_on": "eval:!in_list(['Table', 'Table MultiSelect'], doc.fieldtype);",
   "fieldname": "in_preview",
   "fieldtype": "Check",
   "label": "In Preview"
  },
  {
   "default": "0",
   "depends_on": "eval:doc.fieldtype=='Duration'",
   "fieldname": "hide_seconds",
   "fieldtype": "Check",
   "label": "Hide Seconds"
  },
  {
   "default": "0",
   "depends_on": "eval:doc.fieldtype=='Duration'",
   "fieldname": "hide_days",
   "fieldtype": "Check",
   "label": "Hide Days"
  },
  {
   "default": "0",
   "depends_on": "eval:doc.fieldtype=='Section Break'",
   "fieldname": "hide_border",
   "fieldtype": "Check",
   "label": "Hide Border"
  },
  {
   "default": "0",
   "depends_on": "eval:in_list([\"Int\", \"Float\", \"Currency\"], doc.fieldtype)",
   "fieldname": "non_negative",
   "fieldtype": "Check",
   "label": "Non Negative"
  },
  {
   "fieldname": "module",
   "fieldtype": "Link",
   "label": "Module (for export)",
   "options": "Module Def"
  }
 ],
 "icon": "fa fa-glass",
 "idx": 1,
 "index_web_pages_for_search": 1,
 "links": [],
<<<<<<< HEAD
 "modified": "2021-07-12 06:54:13.042319",
=======
 "modified": "2021-09-04 12:45:22.810120",
>>>>>>> fb508607
 "modified_by": "Administrator",
 "module": "Custom",
 "name": "Custom Field",
 "owner": "Administrator",
 "permissions": [
  {
   "create": 1,
   "delete": 1,
   "email": 1,
   "print": 1,
   "read": 1,
   "report": 1,
   "role": "Administrator",
   "share": 1,
   "write": 1
  },
  {
   "create": 1,
   "delete": 1,
   "email": 1,
   "print": 1,
   "read": 1,
   "report": 1,
   "role": "System Manager",
   "share": 1,
   "write": 1
  }
 ],
 "search_fields": "dt,label,fieldtype,options",
 "sort_field": "modified",
 "sort_order": "ASC",
 "track_changes": 1
}<|MERGE_RESOLUTION|>--- conflicted
+++ resolved
@@ -1,464 +1,458 @@
 {
- "actions": [],
- "allow_import": 1,
- "creation": "2013-01-10 16:34:01",
- "description": "Adds a custom field to a DocType",
- "doctype": "DocType",
- "document_type": "Setup",
- "engine": "InnoDB",
- "field_order": [
-  "dt",
-  "module",
-  "label",
-  "label_help",
-  "fieldname",
-  "insert_after",
-  "length",
-  "column_break_6",
-  "fieldtype",
-  "precision",
-  "hide_seconds",
-  "hide_days",
-  "options",
-  "fetch_from",
-  "fetch_if_empty",
-  "options_help",
-  "section_break_11",
-  "collapsible",
-  "collapsible_depends_on",
-  "default",
-  "depends_on",
-  "mandatory_depends_on",
-  "read_only_depends_on",
-  "properties",
-  "non_negative",
-  "reqd",
-  "unique",
-  "read_only",
-  "ignore_user_permissions",
-  "hidden",
-  "print_hide",
-  "print_hide_if_no_value",
-  "print_width",
-  "no_copy",
-  "allow_on_submit",
-  "in_list_view",
-  "in_standard_filter",
-  "in_global_search",
-  "in_preview",
-  "bold",
-  "report_hide",
-  "search_index",
-  "allow_in_quick_entry",
-  "ignore_xss_filter",
-  "translatable",
-  "hide_border",
-  "description",
-  "permlevel",
-  "width",
-  "columns"
- ],
- "fields": [
-  {
-   "bold": 1,
-   "fieldname": "dt",
-   "fieldtype": "Link",
-   "in_filter": 1,
-   "in_list_view": 1,
-   "label": "Document",
-   "oldfieldname": "dt",
-   "oldfieldtype": "Link",
-   "options": "DocType",
-   "reqd": 1,
-   "search_index": 1
-  },
-  {
-   "bold": 1,
-   "fieldname": "label",
-   "fieldtype": "Data",
-   "in_filter": 1,
-   "label": "Label",
-   "no_copy": 1,
-   "oldfieldname": "label",
-   "oldfieldtype": "Data"
-  },
-  {
-   "fieldname": "label_help",
-   "fieldtype": "HTML",
-   "label": "Label Help",
-   "oldfieldtype": "HTML"
-  },
-  {
-   "fieldname": "fieldname",
-   "fieldtype": "Data",
-   "in_list_view": 1,
-   "label": "Fieldname",
-   "no_copy": 1,
-   "oldfieldname": "fieldname",
-   "oldfieldtype": "Data",
-   "read_only": 1
-  },
-  {
-   "description": "Select the label after which you want to insert new field.",
-   "fieldname": "insert_after",
-   "fieldtype": "Select",
-   "label": "Insert After",
-   "no_copy": 1,
-   "oldfieldname": "insert_after",
-   "oldfieldtype": "Select"
-  },
-  {
-   "fieldname": "column_break_6",
-   "fieldtype": "Column Break"
-  },
-  {
-   "bold": 1,
-   "default": "Data",
-   "fieldname": "fieldtype",
-   "fieldtype": "Select",
-   "in_filter": 1,
-   "in_list_view": 1,
-   "label": "Field Type",
-   "oldfieldname": "fieldtype",
-   "oldfieldtype": "Select",
-   "options": "Attach\nAttach Image\nBarcode\nButton\nCheck\nCode\nColor\nColumn Break\nCurrency\nData\nDate\nDatetime\nDuration\nDynamic Link\nFloat\nFold\nGeolocation\nHeading\nHTML\nHTML Editor\nIcon\nImage\nInt\nLink\nLong Text\nMarkdown Editor\nPassword\nPercent\nRead Only\nRating\nSection Break\nSelect\nSmall Text\nTable\nTable MultiSelect\nText\nText Editor\nTime\nSignature\nTab Break",
-   "reqd": 1
-  },
-  {
-   "depends_on": "eval:in_list([\"Float\", \"Currency\", \"Percent\"], doc.fieldtype)",
-   "description": "Set non-standard precision for a Float or Currency field",
-   "fieldname": "precision",
-   "fieldtype": "Select",
-   "label": "Precision",
-   "options": "\n0\n1\n2\n3\n4\n5\n6\n7\n8\n9"
-  },
-  {
-   "fieldname": "options",
-   "fieldtype": "Small Text",
-   "in_list_view": 1,
-   "label": "Options",
-   "oldfieldname": "options",
-   "oldfieldtype": "Text"
-  },
-  {
-   "fieldname": "fetch_from",
-   "fieldtype": "Small Text",
-   "label": "Fetch From"
-  },
-  {
-   "default": "0",
-   "description": "If checked, this field will be not overwritten based on Fetch From if a value already exists.",
-   "fieldname": "fetch_if_empty",
-   "fieldtype": "Check",
-   "label": "Fetch If Empty"
-  },
-  {
-   "fieldname": "options_help",
-   "fieldtype": "HTML",
-   "label": "Options Help",
-   "oldfieldtype": "HTML"
-  },
-  {
-   "fieldname": "section_break_11",
-   "fieldtype": "Section Break"
-  },
-  {
-   "default": "0",
-   "depends_on": "eval:doc.fieldtype==\"Section Break\"",
-   "fieldname": "collapsible",
-   "fieldtype": "Check",
-   "label": "Collapsible"
-  },
-  {
-   "depends_on": "eval:doc.fieldtype==\"Section Break\"",
-   "fieldname": "collapsible_depends_on",
-   "fieldtype": "Code",
-   "label": "Collapsible Depends On"
-  },
-  {
-   "fieldname": "default",
-   "fieldtype": "Text",
-   "label": "Default Value",
-   "oldfieldname": "default",
-   "oldfieldtype": "Text"
-  },
-  {
-   "fieldname": "depends_on",
-   "fieldtype": "Code",
-   "label": "Depends On",
-   "length": 255
-  },
-  {
-   "fieldname": "description",
-   "fieldtype": "Text",
-   "label": "Field Description",
-   "oldfieldname": "description",
-   "oldfieldtype": "Text",
-   "print_width": "300px",
-   "width": "300px"
-  },
-  {
-   "default": "0",
-   "fieldname": "permlevel",
-   "fieldtype": "Int",
-   "label": "Permission Level",
-   "oldfieldname": "permlevel",
-   "oldfieldtype": "Int"
-  },
-  {
-   "fieldname": "width",
-   "fieldtype": "Data",
-   "label": "Width",
-   "oldfieldname": "width",
-   "oldfieldtype": "Data"
-  },
-  {
-   "description": "Number of columns for a field in a List View or a Grid (Total Columns should be less than 11)",
-   "fieldname": "columns",
-   "fieldtype": "Int",
-   "label": "Columns"
-  },
-  {
-   "fieldname": "properties",
-   "fieldtype": "Column Break",
-   "oldfieldtype": "Column Break",
-   "print_width": "50%",
-   "width": "50%"
-  },
-  {
-   "default": "0",
-   "fieldname": "reqd",
-   "fieldtype": "Check",
-   "in_list_view": 1,
-   "label": "Is Mandatory Field",
-   "oldfieldname": "reqd",
-   "oldfieldtype": "Check"
-  },
-  {
-   "default": "0",
-   "fieldname": "unique",
-   "fieldtype": "Check",
-   "label": "Unique"
-  },
-  {
-   "default": "0",
-   "fieldname": "read_only",
-   "fieldtype": "Check",
-   "label": "Read Only"
-  },
-  {
-   "default": "0",
-   "depends_on": "eval:doc.fieldtype===\"Link\"",
-   "fieldname": "ignore_user_permissions",
-   "fieldtype": "Check",
-   "label": "Ignore User Permissions"
-  },
-  {
-   "default": "0",
-   "fieldname": "hidden",
-   "fieldtype": "Check",
-   "label": "Hidden"
-  },
-  {
-   "default": "0",
-   "fieldname": "print_hide",
-   "fieldtype": "Check",
-   "label": "Print Hide",
-   "oldfieldname": "print_hide",
-   "oldfieldtype": "Check"
-  },
-  {
-   "default": "0",
-   "depends_on": "eval:[\"Int\", \"Float\", \"Currency\", \"Percent\"].indexOf(doc.fieldtype)!==-1",
-   "fieldname": "print_hide_if_no_value",
-   "fieldtype": "Check",
-   "label": "Print Hide If No Value"
-  },
-  {
-   "fieldname": "print_width",
-   "fieldtype": "Data",
-   "hidden": 1,
-   "label": "Print Width",
-   "no_copy": 1,
-   "print_hide": 1
-  },
-  {
-   "default": "0",
-   "fieldname": "no_copy",
-   "fieldtype": "Check",
-   "label": "No Copy",
-   "oldfieldname": "no_copy",
-   "oldfieldtype": "Check"
-  },
-  {
-   "default": "0",
-   "fieldname": "allow_on_submit",
-   "fieldtype": "Check",
-   "label": "Allow on Submit",
-   "oldfieldname": "allow_on_submit",
-   "oldfieldtype": "Check"
-  },
-  {
-   "default": "0",
-   "fieldname": "in_list_view",
-   "fieldtype": "Check",
-   "label": "In List View"
-  },
-  {
-   "default": "0",
-   "fieldname": "in_standard_filter",
-   "fieldtype": "Check",
-   "label": "In Standard Filter"
-  },
-  {
-   "default": "0",
-   "depends_on": "eval:([\"Data\", \"Select\", \"Table\", \"Text\", \"Text Editor\", \"Link\", \"Small Text\", \"Long Text\", \"Read Only\", \"Heading\", \"Dynamic Link\"].indexOf(doc.fieldtype) !== -1)",
-   "fieldname": "in_global_search",
-   "fieldtype": "Check",
-   "label": "In Global Search"
-  },
-  {
-   "default": "0",
-   "fieldname": "bold",
-   "fieldtype": "Check",
-   "label": "Bold"
-  },
-  {
-   "default": "0",
-   "fieldname": "report_hide",
-   "fieldtype": "Check",
-   "label": "Report Hide",
-   "oldfieldname": "report_hide",
-   "oldfieldtype": "Check"
-  },
-  {
-   "default": "0",
-   "fieldname": "search_index",
-   "fieldtype": "Check",
-   "hidden": 1,
-   "label": "Index",
-   "no_copy": 1,
-   "print_hide": 1
-  },
-  {
-   "default": "0",
-   "description": "Don't HTML Encode HTML tags like &lt;script&gt; or just characters like &lt; or &gt;, as they could be intentionally used in this field",
-   "fieldname": "ignore_xss_filter",
-   "fieldtype": "Check",
-   "label": "Ignore XSS Filter"
-  },
-  {
-   "default": "1",
-   "depends_on": "eval:['Data', 'Select', 'Text', 'Small Text', 'Text Editor'].includes(doc.fieldtype)",
-   "fieldname": "translatable",
-   "fieldtype": "Check",
-   "label": "Translatable"
-  },
-  {
-   "depends_on": "eval:in_list(['Data', 'Link', 'Dynamic Link', 'Password', 'Select', 'Read Only', 'Attach', 'Attach Image', 'Int'], doc.fieldtype)",
-   "fieldname": "length",
-   "fieldtype": "Int",
-   "label": "Length"
-  },
-  {
-   "fieldname": "mandatory_depends_on",
-   "fieldtype": "Code",
-   "label": "Mandatory Depends On",
-   "length": 255
-  },
-  {
-   "fieldname": "read_only_depends_on",
-   "fieldtype": "Code",
-   "label": "Read Only Depends On",
-   "length": 255
-  },
-  {
-   "default": "0",
-   "fieldname": "allow_in_quick_entry",
-   "fieldtype": "Check",
-   "label": "Allow in Quick Entry"
-  },
-  {
-   "default": "0",
-   "depends_on": "eval:!in_list(['Table', 'Table MultiSelect'], doc.fieldtype);",
-   "fieldname": "in_preview",
-   "fieldtype": "Check",
-   "label": "In Preview"
-  },
-  {
-   "default": "0",
-   "depends_on": "eval:doc.fieldtype=='Duration'",
-   "fieldname": "hide_seconds",
-   "fieldtype": "Check",
-   "label": "Hide Seconds"
-  },
-  {
-   "default": "0",
-   "depends_on": "eval:doc.fieldtype=='Duration'",
-   "fieldname": "hide_days",
-   "fieldtype": "Check",
-   "label": "Hide Days"
-  },
-  {
-   "default": "0",
-   "depends_on": "eval:doc.fieldtype=='Section Break'",
-   "fieldname": "hide_border",
-   "fieldtype": "Check",
-   "label": "Hide Border"
-  },
-  {
-   "default": "0",
-   "depends_on": "eval:in_list([\"Int\", \"Float\", \"Currency\"], doc.fieldtype)",
-   "fieldname": "non_negative",
-   "fieldtype": "Check",
-   "label": "Non Negative"
-  },
-  {
-   "fieldname": "module",
-   "fieldtype": "Link",
-   "label": "Module (for export)",
-   "options": "Module Def"
-  }
- ],
- "icon": "fa fa-glass",
- "idx": 1,
- "index_web_pages_for_search": 1,
- "links": [],
-<<<<<<< HEAD
- "modified": "2021-07-12 06:54:13.042319",
-=======
- "modified": "2021-09-04 12:45:22.810120",
->>>>>>> fb508607
- "modified_by": "Administrator",
- "module": "Custom",
- "name": "Custom Field",
- "owner": "Administrator",
- "permissions": [
-  {
-   "create": 1,
-   "delete": 1,
-   "email": 1,
-   "print": 1,
-   "read": 1,
-   "report": 1,
-   "role": "Administrator",
-   "share": 1,
-   "write": 1
-  },
-  {
-   "create": 1,
-   "delete": 1,
-   "email": 1,
-   "print": 1,
-   "read": 1,
-   "report": 1,
-   "role": "System Manager",
-   "share": 1,
-   "write": 1
-  }
- ],
- "search_fields": "dt,label,fieldtype,options",
- "sort_field": "modified",
- "sort_order": "ASC",
- "track_changes": 1
+    "actions": [],
+    "allow_import": 1,
+    "creation": "2013-01-10 16:34:01",
+    "description": "Adds a custom field to a DocType",
+    "doctype": "DocType",
+    "document_type": "Setup",
+    "engine": "InnoDB",
+    "field_order": [
+        "dt",
+        "module",
+        "label",
+        "label_help",
+        "fieldname",
+        "insert_after",
+        "length",
+        "column_break_6",
+        "fieldtype",
+        "precision",
+        "hide_seconds",
+        "hide_days",
+        "options",
+        "fetch_from",
+        "fetch_if_empty",
+        "options_help",
+        "section_break_11",
+        "collapsible",
+        "collapsible_depends_on",
+        "default",
+        "depends_on",
+        "mandatory_depends_on",
+        "read_only_depends_on",
+        "properties",
+        "non_negative",
+        "reqd",
+        "unique",
+        "read_only",
+        "ignore_user_permissions",
+        "hidden",
+        "print_hide",
+        "print_hide_if_no_value",
+        "print_width",
+        "no_copy",
+        "allow_on_submit",
+        "in_list_view",
+        "in_standard_filter",
+        "in_global_search",
+        "in_preview",
+        "bold",
+        "report_hide",
+        "search_index",
+        "allow_in_quick_entry",
+        "ignore_xss_filter",
+        "translatable",
+        "hide_border",
+        "description",
+        "permlevel",
+        "width",
+        "columns"
+    ],
+    "fields": [{
+            "bold": 1,
+            "fieldname": "dt",
+            "fieldtype": "Link",
+            "in_filter": 1,
+            "in_list_view": 1,
+            "label": "Document",
+            "oldfieldname": "dt",
+            "oldfieldtype": "Link",
+            "options": "DocType",
+            "reqd": 1,
+            "search_index": 1
+        },
+        {
+            "bold": 1,
+            "fieldname": "label",
+            "fieldtype": "Data",
+            "in_filter": 1,
+            "label": "Label",
+            "no_copy": 1,
+            "oldfieldname": "label",
+            "oldfieldtype": "Data"
+        },
+        {
+            "fieldname": "label_help",
+            "fieldtype": "HTML",
+            "label": "Label Help",
+            "oldfieldtype": "HTML"
+        },
+        {
+            "fieldname": "fieldname",
+            "fieldtype": "Data",
+            "in_list_view": 1,
+            "label": "Fieldname",
+            "no_copy": 1,
+            "oldfieldname": "fieldname",
+            "oldfieldtype": "Data",
+            "read_only": 1
+        },
+        {
+            "description": "Select the label after which you want to insert new field.",
+            "fieldname": "insert_after",
+            "fieldtype": "Select",
+            "label": "Insert After",
+            "no_copy": 1,
+            "oldfieldname": "insert_after",
+            "oldfieldtype": "Select"
+        },
+        {
+            "fieldname": "column_break_6",
+            "fieldtype": "Column Break"
+        },
+        {
+            "bold": 1,
+            "default": "Data",
+            "fieldname": "fieldtype",
+            "fieldtype": "Select",
+            "in_filter": 1,
+            "in_list_view": 1,
+            "label": "Field Type",
+            "oldfieldname": "fieldtype",
+            "oldfieldtype": "Select",
+            "options": "Attach\nAttach Image\nBarcode\nButton\nCheck\nCode\nColor\nColumn Break\nCurrency\nData\nDate\nDatetime\nDuration\nDynamic Link\nFloat\nFold\nGeolocation\nHeading\nHTML\nHTML Editor\nIcon\nImage\nInt\nLink\nLong Text\nMarkdown Editor\nPassword\nPercent\nRead Only\nRating\nSection Break\nSelect\nSmall Text\nTable\nTable MultiSelect\nText\nText Editor\nTime\nSignature\nTab Break",
+            "reqd": 1
+        },
+        {
+            "depends_on": "eval:in_list([\"Float\", \"Currency\", \"Percent\"], doc.fieldtype)",
+            "description": "Set non-standard precision for a Float or Currency field",
+            "fieldname": "precision",
+            "fieldtype": "Select",
+            "label": "Precision",
+            "options": "\n0\n1\n2\n3\n4\n5\n6\n7\n8\n9"
+        },
+        {
+            "fieldname": "options",
+            "fieldtype": "Small Text",
+            "in_list_view": 1,
+            "label": "Options",
+            "oldfieldname": "options",
+            "oldfieldtype": "Text"
+        },
+        {
+            "fieldname": "fetch_from",
+            "fieldtype": "Small Text",
+            "label": "Fetch From"
+        },
+        {
+            "default": "0",
+            "description": "If checked, this field will be not overwritten based on Fetch From if a value already exists.",
+            "fieldname": "fetch_if_empty",
+            "fieldtype": "Check",
+            "label": "Fetch If Empty"
+        },
+        {
+            "fieldname": "options_help",
+            "fieldtype": "HTML",
+            "label": "Options Help",
+            "oldfieldtype": "HTML"
+        },
+        {
+            "fieldname": "section_break_11",
+            "fieldtype": "Section Break"
+        },
+        {
+            "default": "0",
+            "depends_on": "eval:doc.fieldtype==\"Section Break\"",
+            "fieldname": "collapsible",
+            "fieldtype": "Check",
+            "label": "Collapsible"
+        },
+        {
+            "depends_on": "eval:doc.fieldtype==\"Section Break\"",
+            "fieldname": "collapsible_depends_on",
+            "fieldtype": "Code",
+            "label": "Collapsible Depends On"
+        },
+        {
+            "fieldname": "default",
+            "fieldtype": "Text",
+            "label": "Default Value",
+            "oldfieldname": "default",
+            "oldfieldtype": "Text"
+        },
+        {
+            "fieldname": "depends_on",
+            "fieldtype": "Code",
+            "label": "Depends On",
+            "length": 255
+        },
+        {
+            "fieldname": "description",
+            "fieldtype": "Text",
+            "label": "Field Description",
+            "oldfieldname": "description",
+            "oldfieldtype": "Text",
+            "print_width": "300px",
+            "width": "300px"
+        },
+        {
+            "default": "0",
+            "fieldname": "permlevel",
+            "fieldtype": "Int",
+            "label": "Permission Level",
+            "oldfieldname": "permlevel",
+            "oldfieldtype": "Int"
+        },
+        {
+            "fieldname": "width",
+            "fieldtype": "Data",
+            "label": "Width",
+            "oldfieldname": "width",
+            "oldfieldtype": "Data"
+        },
+        {
+            "description": "Number of columns for a field in a List View or a Grid (Total Columns should be less than 11)",
+            "fieldname": "columns",
+            "fieldtype": "Int",
+            "label": "Columns"
+        },
+        {
+            "fieldname": "properties",
+            "fieldtype": "Column Break",
+            "oldfieldtype": "Column Break",
+            "print_width": "50%",
+            "width": "50%"
+        },
+        {
+            "default": "0",
+            "fieldname": "reqd",
+            "fieldtype": "Check",
+            "in_list_view": 1,
+            "label": "Is Mandatory Field",
+            "oldfieldname": "reqd",
+            "oldfieldtype": "Check"
+        },
+        {
+            "default": "0",
+            "fieldname": "unique",
+            "fieldtype": "Check",
+            "label": "Unique"
+        },
+        {
+            "default": "0",
+            "fieldname": "read_only",
+            "fieldtype": "Check",
+            "label": "Read Only"
+        },
+        {
+            "default": "0",
+            "depends_on": "eval:doc.fieldtype===\"Link\"",
+            "fieldname": "ignore_user_permissions",
+            "fieldtype": "Check",
+            "label": "Ignore User Permissions"
+        },
+        {
+            "default": "0",
+            "fieldname": "hidden",
+            "fieldtype": "Check",
+            "label": "Hidden"
+        },
+        {
+            "default": "0",
+            "fieldname": "print_hide",
+            "fieldtype": "Check",
+            "label": "Print Hide",
+            "oldfieldname": "print_hide",
+            "oldfieldtype": "Check"
+        },
+        {
+            "default": "0",
+            "depends_on": "eval:[\"Int\", \"Float\", \"Currency\", \"Percent\"].indexOf(doc.fieldtype)!==-1",
+            "fieldname": "print_hide_if_no_value",
+            "fieldtype": "Check",
+            "label": "Print Hide If No Value"
+        },
+        {
+            "fieldname": "print_width",
+            "fieldtype": "Data",
+            "hidden": 1,
+            "label": "Print Width",
+            "no_copy": 1,
+            "print_hide": 1
+        },
+        {
+            "default": "0",
+            "fieldname": "no_copy",
+            "fieldtype": "Check",
+            "label": "No Copy",
+            "oldfieldname": "no_copy",
+            "oldfieldtype": "Check"
+        },
+        {
+            "default": "0",
+            "fieldname": "allow_on_submit",
+            "fieldtype": "Check",
+            "label": "Allow on Submit",
+            "oldfieldname": "allow_on_submit",
+            "oldfieldtype": "Check"
+        },
+        {
+            "default": "0",
+            "fieldname": "in_list_view",
+            "fieldtype": "Check",
+            "label": "In List View"
+        },
+        {
+            "default": "0",
+            "fieldname": "in_standard_filter",
+            "fieldtype": "Check",
+            "label": "In Standard Filter"
+        },
+        {
+            "default": "0",
+            "depends_on": "eval:([\"Data\", \"Select\", \"Table\", \"Text\", \"Text Editor\", \"Link\", \"Small Text\", \"Long Text\", \"Read Only\", \"Heading\", \"Dynamic Link\"].indexOf(doc.fieldtype) !== -1)",
+            "fieldname": "in_global_search",
+            "fieldtype": "Check",
+            "label": "In Global Search"
+        },
+        {
+            "default": "0",
+            "fieldname": "bold",
+            "fieldtype": "Check",
+            "label": "Bold"
+        },
+        {
+            "default": "0",
+            "fieldname": "report_hide",
+            "fieldtype": "Check",
+            "label": "Report Hide",
+            "oldfieldname": "report_hide",
+            "oldfieldtype": "Check"
+        },
+        {
+            "default": "0",
+            "fieldname": "search_index",
+            "fieldtype": "Check",
+            "hidden": 1,
+            "label": "Index",
+            "no_copy": 1,
+            "print_hide": 1
+        },
+        {
+            "default": "0",
+            "description": "Don't HTML Encode HTML tags like &lt;script&gt; or just characters like &lt; or &gt;, as they could be intentionally used in this field",
+            "fieldname": "ignore_xss_filter",
+            "fieldtype": "Check",
+            "label": "Ignore XSS Filter"
+        },
+        {
+            "default": "1",
+            "depends_on": "eval:['Data', 'Select', 'Text', 'Small Text', 'Text Editor'].includes(doc.fieldtype)",
+            "fieldname": "translatable",
+            "fieldtype": "Check",
+            "label": "Translatable"
+        },
+        {
+            "depends_on": "eval:in_list(['Data', 'Link', 'Dynamic Link', 'Password', 'Select', 'Read Only', 'Attach', 'Attach Image', 'Int'], doc.fieldtype)",
+            "fieldname": "length",
+            "fieldtype": "Int",
+            "label": "Length"
+        },
+        {
+            "fieldname": "mandatory_depends_on",
+            "fieldtype": "Code",
+            "label": "Mandatory Depends On",
+            "length": 255
+        },
+        {
+            "fieldname": "read_only_depends_on",
+            "fieldtype": "Code",
+            "label": "Read Only Depends On",
+            "length": 255
+        },
+        {
+            "default": "0",
+            "fieldname": "allow_in_quick_entry",
+            "fieldtype": "Check",
+            "label": "Allow in Quick Entry"
+        },
+        {
+            "default": "0",
+            "depends_on": "eval:!in_list(['Table', 'Table MultiSelect'], doc.fieldtype);",
+            "fieldname": "in_preview",
+            "fieldtype": "Check",
+            "label": "In Preview"
+        },
+        {
+            "default": "0",
+            "depends_on": "eval:doc.fieldtype=='Duration'",
+            "fieldname": "hide_seconds",
+            "fieldtype": "Check",
+            "label": "Hide Seconds"
+        },
+        {
+            "default": "0",
+            "depends_on": "eval:doc.fieldtype=='Duration'",
+            "fieldname": "hide_days",
+            "fieldtype": "Check",
+            "label": "Hide Days"
+        },
+        {
+            "default": "0",
+            "depends_on": "eval:doc.fieldtype=='Section Break'",
+            "fieldname": "hide_border",
+            "fieldtype": "Check",
+            "label": "Hide Border"
+        },
+        {
+            "default": "0",
+            "depends_on": "eval:in_list([\"Int\", \"Float\", \"Currency\"], doc.fieldtype)",
+            "fieldname": "non_negative",
+            "fieldtype": "Check",
+            "label": "Non Negative"
+        },
+        {
+            "fieldname": "module",
+            "fieldtype": "Link",
+            "label": "Module (for export)",
+            "options": "Module Def"
+        }
+    ],
+    "icon": "fa fa-glass",
+    "idx": 1,
+    "index_web_pages_for_search": 1,
+    "links": [],
+    "modified": "2021-09-04 12:45:23.810120",
+    "modified_by": "Administrator",
+    "module": "Custom",
+    "name": "Custom Field",
+    "owner": "Administrator",
+    "permissions": [{
+            "create": 1,
+            "delete": 1,
+            "email": 1,
+            "print": 1,
+            "read": 1,
+            "report": 1,
+            "role": "Administrator",
+            "share": 1,
+            "write": 1
+        },
+        {
+            "create": 1,
+            "delete": 1,
+            "email": 1,
+            "print": 1,
+            "read": 1,
+            "report": 1,
+            "role": "System Manager",
+            "share": 1,
+            "write": 1
+        }
+    ],
+    "search_fields": "dt,label,fieldtype,options",
+    "sort_field": "modified",
+    "sort_order": "ASC",
+    "track_changes": 1
 }