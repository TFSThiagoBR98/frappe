--- conflicted
+++ resolved
@@ -254,21 +254,6 @@
 
 				self.set("__form_grid_templates", templates)
 
-<<<<<<< HEAD
-=======
-	def set_translations(self, lang):
-		from frappe.translate import extract_messages_from_code, make_dict_from_messages
-
-		self.set("__messages", frappe.get_lang_dict("doctype", self.name))
-
-		# set translations for grid templates
-		if self.get("__form_grid_templates"):
-			for content in self.get("__form_grid_templates").values():
-				messages = extract_messages_from_code(content)
-				messages = make_dict_from_messages(messages)
-				self.get("__messages").update(messages)
-
->>>>>>> 0e84fdaa
 	def load_dashboard(self):
 		self.set("__dashboard", self.get_dashboard_data())
 
