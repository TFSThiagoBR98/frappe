--- conflicted
+++ resolved
@@ -116,12 +116,8 @@
 def execute_event(doc: str):
 	frappe.only_for("System Manager")
 	doc = json.loads(doc)
-<<<<<<< HEAD
-	frappe.get_doc('Scheduled Job Type', doc.get('name')).enqueue(force=True)
-	return doc
-=======
-	frappe.get_doc("Scheduled Job Type", doc.get("name")).enqueue(force=True)
->>>>>>> 340446c3
+  frappe.get_doc("Scheduled Job Type", doc.get("name")).enqueue(force=True)
+  return doc
 
 
 def run_scheduled_job(job_type: str):
