--- conflicted
+++ resolved
@@ -92,11 +92,7 @@
 			fields=["parent", "depends_on", "collapsible_depends_on", "mandatory_depends_on",\
 				"read_only_depends_on", "fieldname", "fieldtype"])
 
-<<<<<<< HEAD
-		pattern = r"""[\w\.:_]+\s*={1}\s*[\w\.@'"]+"""
-=======
 		pattern = r'[\w\.:_]+\s*={1}\s*[\w\.@\'"]+'
->>>>>>> 4d7f5a8f
 		for field in docfields:
 			for depends_on in ["depends_on", "collapsible_depends_on", "mandatory_depends_on", "read_only_depends_on"]:
 				condition = field.get(depends_on)
